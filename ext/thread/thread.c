#include <ruby.h>

enum {
    CONDVAR_WAITERS = 0
};

enum {
    QUEUE_QUE       = 0,
    QUEUE_WAITERS   = 1,
    SZQUEUE_WAITERS = 2,
    SZQUEUE_MAX     = 3
};

#define GET_CONDVAR_WAITERS(cv) get_array((cv), CONDVAR_WAITERS)

#define GET_QUEUE_QUE(q)        get_array((q), QUEUE_QUE)
#define GET_QUEUE_WAITERS(q)    get_array((q), QUEUE_WAITERS)
#define GET_SZQUEUE_WAITERS(q)  get_array((q), SZQUEUE_WAITERS)
#define GET_SZQUEUE_MAX(q)      RSTRUCT_GET((q), SZQUEUE_MAX)
#define GET_SZQUEUE_ULONGMAX(q) NUM2ULONG(GET_SZQUEUE_MAX(q))

static VALUE
get_array(VALUE obj, int idx)
{
    VALUE ary = RSTRUCT_GET(obj, idx);
    if (!RB_TYPE_P(ary, T_ARRAY)) {
	rb_raise(rb_eTypeError, "%+"PRIsVALUE" not initialized", obj);
    }
    return ary;
}

static VALUE
ary_buf_new(void)
{
    return rb_ary_tmp_new(1);
}

static void
wakeup_first_thread(VALUE list)
{
    VALUE thread;

    while (!NIL_P(thread = rb_ary_shift(list))) {
	if (RTEST(rb_thread_wakeup_alive(thread))) break;
    }
}

static void
wakeup_all_threads(VALUE list)
{
    VALUE thread;
    long i;

    for (i=0; i<RARRAY_LEN(list); i++) {
	thread = RARRAY_AREF(list, i);
	rb_thread_wakeup_alive(thread);
    }
    rb_ary_clear(list);
}

/*
 *  Document-class: ConditionVariable
 *
 *  ConditionVariable objects augment class Mutex. Using condition variables,
 *  it is possible to suspend while in the middle of a critical section until a
 *  resource becomes available.
 *
 *  Example:
 *
 *    require 'thread'
 *
 *    mutex = Mutex.new
 *    resource = ConditionVariable.new
 *
 *    a = Thread.new {
 *	 mutex.synchronize {
 *	   # Thread 'a' now needs the resource
 *	   resource.wait(mutex)
 *	   # 'a' can now have the resource
 *	 }
 *    }
 *
 *    b = Thread.new {
 *	 mutex.synchronize {
 *	   # Thread 'b' has finished using the resource
 *	   resource.signal
 *	 }
 *    }
 */

/*
 * Document-method: ConditionVariable::new
 *
 * Creates a new condition variable instance.
 */

static VALUE
rb_condvar_initialize(VALUE self)
{
    RSTRUCT_SET(self, CONDVAR_WAITERS, ary_buf_new());
    return self;
}

struct sleep_call {
    VALUE mutex;
    VALUE timeout;
};

static ID id_sleep;

static VALUE
do_sleep(VALUE args)
{
    struct sleep_call *p = (struct sleep_call *)args;
    return rb_funcall2(p->mutex, id_sleep, 1, &p->timeout);
}

static VALUE
delete_current_thread(VALUE ary)
{
    return rb_ary_delete(ary, rb_thread_current());
}

/*
 * Document-method: ConditionVariable#wait
 * call-seq: wait(mutex, timeout=nil)
 *
 * Releases the lock held in +mutex+ and waits; reacquires the lock on wakeup.
 *
 * If +timeout+ is given, this method returns after +timeout+ seconds passed,
 * even if no other thread doesn't signal.
 */

static VALUE
rb_condvar_wait(int argc, VALUE *argv, VALUE self)
{
    VALUE waiters = GET_CONDVAR_WAITERS(self);
    VALUE mutex, timeout;
    struct sleep_call args;

    rb_scan_args(argc, argv, "11", &mutex, &timeout);

    args.mutex   = mutex;
    args.timeout = timeout;
    rb_ary_push(waiters, rb_thread_current());
    rb_ensure(do_sleep, (VALUE)&args, delete_current_thread, waiters);

    return self;
}

/*
 * Document-method: ConditionVariable#signal
 *
 * Wakes up the first thread in line waiting for this lock.
 */

static VALUE
rb_condvar_signal(VALUE self)
{
    wakeup_first_thread(GET_CONDVAR_WAITERS(self));
    return self;
}

/*
 * Document-method: ConditionVariable#broadcast
 *
 * Wakes up all threads waiting for this lock.
 */

static VALUE
rb_condvar_broadcast(VALUE self)
{
    wakeup_all_threads(GET_CONDVAR_WAITERS(self));
    return self;
}

/*
 *  Document-class: Queue
 *
 *  This class provides a way to synchronize communication between threads.
 *
 *  Example:
 *
 *	require 'thread'
 *    	queue = Queue.new
 *
 *	producer = Thread.new do
 *	  5.times do |i|
 *	     sleep rand(i) # simulate expense
 *	     queue << i
 *	     puts "#{i} produced"
 *	  end
 *	end
 *
 *	consumer = Thread.new do
 *	  5.times do |i|
 *	     value = queue.pop
 *	     sleep rand(i/2) # simulate expense
 *	     puts "consumed #{value}"
 *	  end
 *	end
 *
 */

/*
 * Document-method: Queue::new
 *
 * Creates a new queue instance.
 */

static VALUE
rb_queue_initialize(VALUE self)
{
    RSTRUCT_SET(self, QUEUE_QUE, ary_buf_new());
    RSTRUCT_SET(self, QUEUE_WAITERS, ary_buf_new());
    return self;
}

static VALUE
queue_do_push(VALUE self, VALUE obj)
{
    rb_ary_push(GET_QUEUE_QUE(self), obj);
    wakeup_first_thread(GET_QUEUE_WAITERS(self));
    return self;
}

/*
 * Document-method: Queue#push
 * call-seq:
 *   push(object)
 *   enq(object)
 *   <<(object)
 *
 * Pushes the given +object+ to the queue.
 */

static VALUE
rb_queue_push(VALUE self, VALUE obj)
{
    return queue_do_push(self, obj);
}

static unsigned long
queue_length(VALUE self)
{
    return RARRAY_LEN(GET_QUEUE_QUE(self));
}

static unsigned long
queue_num_waiting(VALUE self)
{
    return RARRAY_LEN(GET_QUEUE_WAITERS(self));
}

struct waiting_delete {
    VALUE waiting;
    VALUE th;
};

static VALUE
queue_delete_from_waiting(struct waiting_delete *p)
{
    rb_ary_delete(p->waiting, p->th);
    return Qnil;
}

static VALUE
queue_sleep(VALUE arg)
{
    rb_thread_sleep_deadly();
    return Qnil;
}

static VALUE
queue_do_pop(VALUE self, VALUE should_block)
{
    struct waiting_delete args;
    args.waiting = GET_QUEUE_WAITERS(self);
    args.th	 = rb_thread_current();

    while (queue_length(self) == 0) {
	if (!(int)should_block) {
	    rb_raise(rb_eThreadError, "queue empty");
	}
	rb_ary_push(args.waiting, args.th);
	rb_ensure(queue_sleep, (VALUE)0, queue_delete_from_waiting, (VALUE)&args);
    }

    return rb_ary_shift(GET_QUEUE_QUE(self));
}

static VALUE
queue_pop_should_block(int argc, VALUE *argv)
{
    VALUE should_block = Qtrue;
    switch (argc) {
      case 0:
	break;
      case 1:
	should_block = RTEST(argv[0]) ? Qfalse : Qtrue;
	break;
      default:
	rb_raise(rb_eArgError, "wrong number of arguments (%d for 1)", argc);
    }
    return should_block;
}

/*
 * Document-method: Queue#pop
 * call-seq:
 *   pop(non_block=false)
 *   deq(non_block=false)
 *   shift(non_block=false)
 *
 * Retrieves data from the queue.
 *
 * If the queue is empty, the calling thread is suspended until data is pushed
 * onto the queue. If +non_block+ is true, the thread isn't suspended, and an
 * exception is raised.
 */

static VALUE
rb_queue_pop(int argc, VALUE *argv, VALUE self)
{
    VALUE should_block = queue_pop_should_block(argc, argv);
    return queue_do_pop(self, should_block);
}

/*
 * Document-method: Queue#empty?
 * call-seq: empty?
 *
 * Returns +true+ if the queue is empty.
 */

static VALUE
rb_queue_empty_p(VALUE self)
{
    return queue_length(self) == 0 ? Qtrue : Qfalse;
}

/*
 * Document-method: Queue#clear
 *
 * Removes all objects from the queue.
 */

static VALUE
rb_queue_clear(VALUE self)
{
    rb_ary_clear(GET_QUEUE_QUE(self));
    return self;
}

/*
 * Document-method: Queue#length
 * call-seq:
 *   length
 *   size
 *
 * Returns the length of the queue.
 */

static VALUE
rb_queue_length(VALUE self)
{
    unsigned long len = queue_length(self);
    return ULONG2NUM(len);
}

/*
 * Document-method: Queue#num_waiting
 *
 * Returns the number of threads waiting on the queue.
 */

static VALUE
rb_queue_num_waiting(VALUE self)
{
    unsigned long len = queue_num_waiting(self);
    return ULONG2NUM(len);
}

/*
 *  Document-class: SizedQueue
 *
 * This class represents queues of specified size capacity.  The push operation
 * may be blocked if the capacity is full.
 *
 * See Queue for an example of how a SizedQueue works.
 */

/*
 * Document-method: SizedQueue::new
 * call-seq: new(max)
 *
 * Creates a fixed-length queue with a maximum size of +max+.
 */

static VALUE
rb_szqueue_initialize(VALUE self, VALUE vmax)
{
    long max;

    max = NUM2LONG(vmax);
    if (max <= 0) {
	rb_raise(rb_eArgError, "queue size must be positive");
    }

    RSTRUCT_SET(self, QUEUE_QUE, ary_buf_new());
    RSTRUCT_SET(self, QUEUE_WAITERS, ary_buf_new());
    RSTRUCT_SET(self, SZQUEUE_WAITERS, ary_buf_new());
    RSTRUCT_SET(self, SZQUEUE_MAX, vmax);

    return self;
}

/*
 * Document-method: SizedQueue#max
 *
 * Returns the maximum size of the queue.
 */

static VALUE
rb_szqueue_max_get(VALUE self)
{
    return GET_SZQUEUE_MAX(self);
}

/*
 * Document-method: SizedQueue#max=
 * call-seq: max=(number)
 *
 * Sets the maximum size of the queue to the given +number+.
 */

static VALUE
rb_szqueue_max_set(VALUE self, VALUE vmax)
{
    long max = NUM2LONG(vmax), diff = 0;
    VALUE t;

    if (max <= 0) {
	rb_raise(rb_eArgError, "queue size must be positive");
    }
    if ((unsigned long)max > GET_SZQUEUE_ULONGMAX(self)) {
	diff = max - GET_SZQUEUE_ULONGMAX(self);
    }
    RSTRUCT_SET(self, SZQUEUE_MAX, vmax);
    while (diff-- > 0 && !NIL_P(t = rb_ary_shift(GET_SZQUEUE_WAITERS(self)))) {
	rb_thread_wakeup_alive(t);
    }
    return vmax;
}

/*
 * Document-method: SizedQueue#push
 * call-seq:
 *   push(object)
 *   enq(object)
 *   <<(object)
 *
 * Pushes +object+ to the queue.
 *
 * If there is no space left in the queue, waits until space becomes available.
 */

static VALUE
rb_szqueue_push(VALUE self, VALUE obj)
{
    struct waiting_delete args;
    args.waiting = GET_SZQUEUE_WAITERS(self);
    args.th      = rb_thread_current();

    while (queue_length(self) >= GET_SZQUEUE_ULONGMAX(self)) {
	rb_ary_push(args.waiting, args.th);
	rb_ensure((VALUE (*)())rb_thread_sleep_deadly, (VALUE)0, queue_delete_from_waiting, (VALUE)&args);
    }
    return queue_do_push(self, obj);
}

static VALUE
szqueue_do_pop(VALUE self, VALUE should_block)
{
    VALUE retval = queue_do_pop(self, should_block);

    if (queue_length(self) < GET_SZQUEUE_ULONGMAX(self)) {
	wakeup_first_thread(GET_SZQUEUE_WAITERS(self));
    }

    return retval;
}

/*
 * Document-method: SizedQueue#pop
 * call-seq:
 *   pop(non_block=false)
 *   deq(non_block=false)
 *   shift(non_block=false)
 *
 * Retrieves data from the queue.
 *
 * If the queue is empty, the calling thread is suspended until data is pushed
 * onto the queue. If +non_block+ is true, the thread isn't suspended, and an
 * exception is raised.
 */

static VALUE
rb_szqueue_pop(int argc, VALUE *argv, VALUE self)
{
    VALUE should_block = queue_pop_should_block(argc, argv);
    return szqueue_do_pop(self, should_block);
}

/*
 * Document-method: Queue#clear
 *
 * Removes all objects from the queue.
 */

static VALUE
rb_szqueue_clear(VALUE self)
{
    rb_ary_clear(GET_QUEUE_QUE(self));
    wakeup_all_threads(GET_SZQUEUE_WAITERS(self));
    return self;
}

/*
 * Document-method: SizedQueue#num_waiting
 *
 * Returns the number of threads waiting on the queue.
 */

static VALUE
rb_szqueue_num_waiting(VALUE self)
{
    long len = queue_num_waiting(self);
    len += RARRAY_LEN(GET_SZQUEUE_WAITERS(self));
    return ULONG2NUM(len);
}

#ifndef UNDER_THREAD
#define UNDER_THREAD 1
#endif

static VALUE
undumpable(VALUE obj)
{
    rb_raise(rb_eTypeError, "can't dump %"PRIsVALUE, rb_obj_class(obj));
    UNREACHABLE;
}

void
Init_thread(void)
{
#if UNDER_THREAD
#define ALIAS_GLOBAL_CONST(name) do {	              \
	ID id = rb_intern_const(#name);	              \
	if (!rb_const_defined_at(rb_cObject, id)) {   \
	    rb_const_set(rb_cObject, id, rb_c##name); \
	}                                             \
    } while (0)
#define OUTER rb_cThread
#else
#define ALIAS_GLOBAL_CONST(name) do { /* nothing */ } while (0)
#define OUTER 0
#endif

    VALUE rb_cConditionVariable = rb_struct_define_without_accessor_under(
	OUTER,
	"ConditionVariable", rb_cObject, rb_struct_alloc_noinit,
	"waiters", NULL);
    VALUE rb_cQueue = rb_struct_define_without_accessor_under(
	OUTER,
	"Queue", rb_cObject, rb_struct_alloc_noinit,
	"que", "waiters", NULL);
    VALUE rb_cSizedQueue = rb_struct_define_without_accessor_under(
	OUTER,
	"SizedQueue", rb_cQueue, rb_struct_alloc_noinit,
	"que", "waiters", "queue_waiters", "size", NULL);

#if 0
    rb_cConditionVariable = rb_define_class("ConditionVariable", rb_cObject); /* teach rdoc ConditionVariable */
    rb_cQueue = rb_define_class("Queue", rb_cObject); /* teach rdoc Queue */
    rb_cSizedQueue = rb_define_class("SizedQueue", rb_cObject); /* teach rdoc SizedQueue */
#endif

    id_sleep = rb_intern("sleep");

    rb_define_method(rb_cConditionVariable, "initialize", rb_condvar_initialize, 0);
    rb_define_method(rb_cConditionVariable, "marshal_dump", undumpable, 0);
<<<<<<< HEAD
=======
    rb_undef_method(rb_cConditionVariable, "initialize_copy");
>>>>>>> 2067e39e
    rb_define_method(rb_cConditionVariable, "wait", rb_condvar_wait, -1);
    rb_define_method(rb_cConditionVariable, "signal", rb_condvar_signal, 0);
    rb_define_method(rb_cConditionVariable, "broadcast", rb_condvar_broadcast, 0);

    rb_define_method(rb_cQueue, "initialize", rb_queue_initialize, 0);
    rb_define_method(rb_cQueue, "marshal_dump", undumpable, 0);
<<<<<<< HEAD
=======
    rb_undef_method(rb_cQueue, "initialize_copy");
>>>>>>> 2067e39e
    rb_define_method(rb_cQueue, "push", rb_queue_push, 1);
    rb_define_method(rb_cQueue, "pop", rb_queue_pop, -1);
    rb_define_method(rb_cQueue, "empty?", rb_queue_empty_p, 0);
    rb_define_method(rb_cQueue, "clear", rb_queue_clear, 0);
    rb_define_method(rb_cQueue, "length", rb_queue_length, 0);
    rb_define_method(rb_cQueue, "num_waiting", rb_queue_num_waiting, 0);

    /* Alias for #push. */
    rb_define_alias(rb_cQueue, "enq", "push");
    /* Alias for #push. */
    rb_define_alias(rb_cQueue, "<<", "push");
    /* Alias for #pop. */
    rb_define_alias(rb_cQueue, "deq", "pop");
    /* Alias for #pop. */
    rb_define_alias(rb_cQueue, "shift", "pop");
    /* Alias for #length. */
    rb_define_alias(rb_cQueue, "size", "length");

    rb_define_method(rb_cSizedQueue, "initialize", rb_szqueue_initialize, 1);
    rb_define_method(rb_cSizedQueue, "max", rb_szqueue_max_get, 0);
    rb_define_method(rb_cSizedQueue, "max=", rb_szqueue_max_set, 1);
    rb_define_method(rb_cSizedQueue, "push", rb_szqueue_push, 1);
    rb_define_method(rb_cSizedQueue, "pop", rb_szqueue_pop, -1);
    rb_define_method(rb_cSizedQueue, "clear", rb_szqueue_clear, 0);
    rb_define_method(rb_cSizedQueue, "num_waiting", rb_szqueue_num_waiting, 0);

    /* Alias for #push. */
    rb_define_alias(rb_cSizedQueue, "enq", "push");
    /* Alias for #push. */
    rb_define_alias(rb_cSizedQueue, "<<", "push");
    /* Alias for #pop. */
    rb_define_alias(rb_cSizedQueue, "deq", "pop");
    /* Alias for #pop. */
    rb_define_alias(rb_cSizedQueue, "shift", "pop");

    rb_provide("thread.rb");
    ALIAS_GLOBAL_CONST(ConditionVariable);
    ALIAS_GLOBAL_CONST(Queue);
    ALIAS_GLOBAL_CONST(SizedQueue);
}<|MERGE_RESOLUTION|>--- conflicted
+++ resolved
@@ -590,20 +590,14 @@
 
     rb_define_method(rb_cConditionVariable, "initialize", rb_condvar_initialize, 0);
     rb_define_method(rb_cConditionVariable, "marshal_dump", undumpable, 0);
-<<<<<<< HEAD
-=======
     rb_undef_method(rb_cConditionVariable, "initialize_copy");
->>>>>>> 2067e39e
     rb_define_method(rb_cConditionVariable, "wait", rb_condvar_wait, -1);
     rb_define_method(rb_cConditionVariable, "signal", rb_condvar_signal, 0);
     rb_define_method(rb_cConditionVariable, "broadcast", rb_condvar_broadcast, 0);
 
     rb_define_method(rb_cQueue, "initialize", rb_queue_initialize, 0);
     rb_define_method(rb_cQueue, "marshal_dump", undumpable, 0);
-<<<<<<< HEAD
-=======
     rb_undef_method(rb_cQueue, "initialize_copy");
->>>>>>> 2067e39e
     rb_define_method(rb_cQueue, "push", rb_queue_push, 1);
     rb_define_method(rb_cQueue, "pop", rb_queue_pop, -1);
     rb_define_method(rb_cQueue, "empty?", rb_queue_empty_p, 0);
