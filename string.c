/**********************************************************************

  string.c -

  $Author$
  created at: Mon Aug  9 17:12:58 JST 1993

  Copyright (C) 1993-2007 Yukihiro Matsumoto
  Copyright (C) 2000  Network Applied Communication Laboratory, Inc.
  Copyright (C) 2000  Information-technology Promotion Agency, Japan

**********************************************************************/

#include "ruby/ruby.h"
#include "ruby/re.h"
#include "ruby/encoding.h"
#include "vm_core.h"
#include "internal.h"
#include "probes.h"
#include <assert.h>

#define BEG(no) (regs->beg[(no)])
#define END(no) (regs->end[(no)])

#include <math.h>
#include <ctype.h>

#ifdef HAVE_UNISTD_H
#include <unistd.h>
#endif

#define STRING_ENUMERATORS_WANTARRAY 0 /* next major */

#undef rb_str_new_cstr
#undef rb_tainted_str_new_cstr
#undef rb_usascii_str_new_cstr
#undef rb_enc_str_new_cstr
#undef rb_external_str_new_cstr
#undef rb_locale_str_new_cstr
#undef rb_str_dup_frozen
#undef rb_str_buf_new_cstr
#undef rb_str_buf_cat2
#undef rb_str_cat2

static VALUE rb_str_clear(VALUE str);

VALUE rb_cString;
VALUE rb_cSymbol;

#define RUBY_MAX_CHAR_LEN 16
#define STR_TMPLOCK FL_USER7
#define STR_UNSET_NOCAPA(s) do {\
    if (FL_TEST((s),STR_NOEMBED)) FL_UNSET((s),(ELTS_SHARED|STR_ASSOC));\
} while (0)

#define STR_SET_NOEMBED(str) do {\
    FL_SET((str), STR_NOEMBED);\
    STR_SET_EMBED_LEN((str), 0);\
} while (0)
#define STR_SET_EMBED(str) FL_UNSET((str), STR_NOEMBED)
#define STR_SET_EMBED_LEN(str, n) do { \
    long tmp_n = (n);\
    RBASIC(str)->flags &= ~RSTRING_EMBED_LEN_MASK;\
    RBASIC(str)->flags |= (tmp_n) << RSTRING_EMBED_LEN_SHIFT;\
} while (0)

#define STR_SET_LEN(str, n) do { \
    if (STR_EMBED_P(str)) {\
	STR_SET_EMBED_LEN((str), (n));\
    }\
    else {\
	RSTRING(str)->as.heap.len = (n);\
    }\
} while (0)

#define STR_DEC_LEN(str) do {\
    if (STR_EMBED_P(str)) {\
	long n = RSTRING_LEN(str);\
	n--;\
	STR_SET_EMBED_LEN((str), n);\
    }\
    else {\
	RSTRING(str)->as.heap.len--;\
    }\
} while (0)

#define TERM_LEN(str) rb_enc_mbminlen(rb_enc_get(str))
#define TERM_FILL(ptr, termlen) do {\
    char *const term_fill_ptr = (ptr);\
    const int term_fill_len = (termlen);\
    *term_fill_ptr = '\0';\
    if (UNLIKELY(term_fill_len > 1))\
	memset(term_fill_ptr, 0, term_fill_len);\
} while (0)

#define RESIZE_CAPA(str,capacity) do {\
    const int termlen = TERM_LEN(str);\
    if (STR_EMBED_P(str)) {\
	if ((capacity) > RSTRING_EMBED_LEN_MAX) {\
	    char *const tmp = ALLOC_N(char, (capacity)+termlen);\
	    const long tlen = RSTRING_LEN(str);\
	    memcpy(tmp, RSTRING_PTR(str), tlen);\
	    RSTRING(str)->as.heap.ptr = tmp;\
	    RSTRING(str)->as.heap.len = tlen;\
            STR_SET_NOEMBED(str);\
	    RSTRING(str)->as.heap.aux.capa = (capacity);\
	}\
    }\
    else {\
	REALLOC_N(RSTRING(str)->as.heap.ptr, char, (capacity)+termlen);\
	if (!STR_NOCAPA_P(str))\
	    RSTRING(str)->as.heap.aux.capa = (capacity);\
    }\
} while (0)

#define STR_SET_SHARED(str, shared_str) do { \
    RB_OBJ_WRITE((str), &RSTRING(str)->as.heap.aux.shared, (shared_str)); \
    FL_SET((str), ELTS_SHARED); \
} while (0)

#define STR_HEAP_PTR(str)  (RSTRING(str)->as.heap.ptr)
#define STR_HEAP_SIZE(str) (RSTRING(str)->as.heap.aux.capa + TERM_LEN(str))

#define STR_ENC_GET(str) get_encoding(str)

rb_encoding *rb_enc_get_from_index(int index);

static rb_encoding *
get_actual_encoding(const int encidx, VALUE str)
{
    const unsigned char *q;

    switch (encidx) {
      case ENCINDEX_UTF_16:
	if (RSTRING_LEN(str) < 2) break;
	q = (const unsigned char *)RSTRING_PTR(str);
	if (q[0] == 0xFE && q[1] == 0xFF) {
	    return rb_enc_get_from_index(ENCINDEX_UTF_16BE);
	}
	if (q[0] == 0xFF && q[1] == 0xFE) {
	    return rb_enc_get_from_index(ENCINDEX_UTF_16LE);
	}
	return rb_ascii8bit_encoding();
      case ENCINDEX_UTF_32:
	if (RSTRING_LEN(str) < 4) break;
	q = (const unsigned char *)RSTRING_PTR(str);
	if (q[0] == 0 && q[1] == 0 && q[2] == 0xFE && q[3] == 0xFF) {
	    return rb_enc_get_from_index(ENCINDEX_UTF_32BE);
	}
	if (q[3] == 0 && q[2] == 0 && q[1] == 0xFE && q[0] == 0xFF) {
	    return rb_enc_get_from_index(ENCINDEX_UTF_32LE);
	}
	return rb_ascii8bit_encoding();
    }
    return rb_enc_from_index(encidx);
}

static rb_encoding *
get_encoding(VALUE str)
{
    return get_actual_encoding(ENCODING_GET(str), str);
}

static int fstring_cmp(VALUE a, VALUE b);

static st_table* frozen_strings;

static const struct st_hash_type fstring_hash_type = {
    fstring_cmp,
    rb_str_hash,
};

static int
fstr_update_callback(st_data_t *key, st_data_t *value, st_data_t arg, int existing)
{
    VALUE *fstr = (VALUE *)arg;
    VALUE str = (VALUE)*key;

    if (existing) {
	/* because of lazy sweep, str may be unmarked already and swept
	 * at next time */
	rb_gc_resurrect(*fstr = *key);
	return ST_STOP;
    }

    if (STR_SHARED_P(str)) {
	/* str should not be shared */
	str = rb_enc_str_new(RSTRING_PTR(str), RSTRING_LEN(str), STR_ENC_GET(str));
	OBJ_FREEZE(str);
    }
    else {
	str = rb_str_new_frozen(str);
    }
    RBASIC(str)->flags |= RSTRING_FSTR;

    *key = *value = *fstr = str;
    return ST_CONTINUE;
}

VALUE
rb_fstring(VALUE str)
{
    VALUE fstr = Qnil;
    Check_Type(str, T_STRING);

    if (!frozen_strings)
	frozen_strings = st_init_table(&fstring_hash_type);

    if (FL_TEST(str, RSTRING_FSTR))
	return str;

    st_update(frozen_strings, (st_data_t)str, fstr_update_callback, (st_data_t)&fstr);
    return fstr;
}

static int
fstring_set_class_i(st_data_t key, st_data_t val, st_data_t arg)
{
    RBASIC_SET_CLASS((VALUE)key, (VALUE)arg);
    return ST_CONTINUE;
}

static int
fstring_cmp(VALUE a, VALUE b)
{
    int cmp = rb_str_hash_cmp(a, b);
    if (cmp != 0) {
	return cmp;
    }
    return ENCODING_GET(b) - ENCODING_GET(a);
}

static inline int
single_byte_optimizable(VALUE str)
{
    rb_encoding *enc;

    /* Conservative.  It may be ENC_CODERANGE_UNKNOWN. */
    if (ENC_CODERANGE(str) == ENC_CODERANGE_7BIT)
        return 1;

    enc = STR_ENC_GET(str);
    if (rb_enc_mbmaxlen(enc) == 1)
        return 1;

    /* Conservative.  Possibly single byte.
     * "\xa1" in Shift_JIS for example. */
    return 0;
}

VALUE rb_fs;

static inline const char *
search_nonascii(const char *p, const char *e)
{
#if SIZEOF_VALUE == 8
# define NONASCII_MASK 0x8080808080808080ULL
#elif SIZEOF_VALUE == 4
# define NONASCII_MASK 0x80808080UL
#endif
#ifdef NONASCII_MASK
    if ((int)sizeof(VALUE) * 2 < e - p) {
        const VALUE *s, *t;
        const VALUE lowbits = sizeof(VALUE) - 1;
        s = (const VALUE*)(~lowbits & ((VALUE)p + lowbits));
        while (p < (const char *)s) {
            if (!ISASCII(*p))
                return p;
            p++;
        }
        t = (const VALUE*)(~lowbits & (VALUE)e);
        while (s < t) {
            if (*s & NONASCII_MASK) {
                t = s;
                break;
            }
            s++;
        }
        p = (const char *)t;
    }
#endif
    while (p < e) {
        if (!ISASCII(*p))
            return p;
        p++;
    }
    return NULL;
}

static int
coderange_scan(const char *p, long len, rb_encoding *enc)
{
    const char *e = p + len;

    if (rb_enc_to_index(enc) == 0) {
        /* enc is ASCII-8BIT.  ASCII-8BIT string never be broken. */
        p = search_nonascii(p, e);
        return p ? ENC_CODERANGE_VALID : ENC_CODERANGE_7BIT;
    }

    if (rb_enc_asciicompat(enc)) {
        p = search_nonascii(p, e);
        if (!p) {
            return ENC_CODERANGE_7BIT;
        }
        while (p < e) {
            int ret = rb_enc_precise_mbclen(p, e, enc);
            if (!MBCLEN_CHARFOUND_P(ret)) {
                return ENC_CODERANGE_BROKEN;
            }
            p += MBCLEN_CHARFOUND_LEN(ret);
            if (p < e) {
                p = search_nonascii(p, e);
                if (!p) {
                    return ENC_CODERANGE_VALID;
                }
            }
        }
        if (e < p) {
            return ENC_CODERANGE_BROKEN;
        }
        return ENC_CODERANGE_VALID;
    }

    while (p < e) {
        int ret = rb_enc_precise_mbclen(p, e, enc);

        if (!MBCLEN_CHARFOUND_P(ret)) {
            return ENC_CODERANGE_BROKEN;
        }
        p += MBCLEN_CHARFOUND_LEN(ret);
    }
    if (e < p) {
        return ENC_CODERANGE_BROKEN;
    }
    return ENC_CODERANGE_VALID;
}

long
rb_str_coderange_scan_restartable(const char *s, const char *e, rb_encoding *enc, int *cr)
{
    const char *p = s;

    if (*cr == ENC_CODERANGE_BROKEN)
	return e - s;

    if (rb_enc_to_index(enc) == 0) {
	/* enc is ASCII-8BIT.  ASCII-8BIT string never be broken. */
	p = search_nonascii(p, e);
	*cr = (!p && *cr != ENC_CODERANGE_VALID) ? ENC_CODERANGE_7BIT : ENC_CODERANGE_VALID;
	return e - s;
    }
    else if (rb_enc_asciicompat(enc)) {
	p = search_nonascii(p, e);
	if (!p) {
	    if (*cr != ENC_CODERANGE_VALID) *cr = ENC_CODERANGE_7BIT;
	    return e - s;
	}
	while (p < e) {
	    int ret = rb_enc_precise_mbclen(p, e, enc);
	    if (!MBCLEN_CHARFOUND_P(ret)) {
		*cr = MBCLEN_INVALID_P(ret) ? ENC_CODERANGE_BROKEN: ENC_CODERANGE_UNKNOWN;
		return p - s;
	    }
	    p += MBCLEN_CHARFOUND_LEN(ret);
	    if (p < e) {
		p = search_nonascii(p, e);
		if (!p) {
		    *cr = ENC_CODERANGE_VALID;
		    return e - s;
		}
	    }
	}
	*cr = e < p ? ENC_CODERANGE_BROKEN: ENC_CODERANGE_VALID;
	return p - s;
    }
    else {
	while (p < e) {
	    int ret = rb_enc_precise_mbclen(p, e, enc);
	    if (!MBCLEN_CHARFOUND_P(ret)) {
		*cr = MBCLEN_INVALID_P(ret) ? ENC_CODERANGE_BROKEN: ENC_CODERANGE_UNKNOWN;
		return p - s;
	    }
	    p += MBCLEN_CHARFOUND_LEN(ret);
	}
	*cr = e < p ? ENC_CODERANGE_BROKEN: ENC_CODERANGE_VALID;
	return p - s;
    }
}

static inline void
str_enc_copy(VALUE str1, VALUE str2)
{
    rb_enc_set_index(str1, ENCODING_GET(str2));
}

static void
rb_enc_cr_str_copy_for_substr(VALUE dest, VALUE src)
{
    /* this function is designed for copying encoding and coderange
     * from src to new string "dest" which is made from the part of src.
     */
    str_enc_copy(dest, src);
    if (RSTRING_LEN(dest) == 0) {
	if (!rb_enc_asciicompat(STR_ENC_GET(src)))
	    ENC_CODERANGE_SET(dest, ENC_CODERANGE_VALID);
	else
	    ENC_CODERANGE_SET(dest, ENC_CODERANGE_7BIT);
	return;
    }
    switch (ENC_CODERANGE(src)) {
      case ENC_CODERANGE_7BIT:
	ENC_CODERANGE_SET(dest, ENC_CODERANGE_7BIT);
	break;
      case ENC_CODERANGE_VALID:
	if (!rb_enc_asciicompat(STR_ENC_GET(src)) ||
	    search_nonascii(RSTRING_PTR(dest), RSTRING_END(dest)))
	    ENC_CODERANGE_SET(dest, ENC_CODERANGE_VALID);
	else
	    ENC_CODERANGE_SET(dest, ENC_CODERANGE_7BIT);
	break;
      default:
	break;
    }
}

static void
rb_enc_cr_str_exact_copy(VALUE dest, VALUE src)
{
    str_enc_copy(dest, src);
    ENC_CODERANGE_SET(dest, ENC_CODERANGE(src));
}

int
rb_enc_str_coderange(VALUE str)
{
    int cr = ENC_CODERANGE(str);

    if (cr == ENC_CODERANGE_UNKNOWN) {
	rb_encoding *enc = STR_ENC_GET(str);
        cr = coderange_scan(RSTRING_PTR(str), RSTRING_LEN(str), enc);
        ENC_CODERANGE_SET(str, cr);
    }
    return cr;
}

int
rb_enc_str_asciionly_p(VALUE str)
{
    rb_encoding *enc = STR_ENC_GET(str);

    if (!rb_enc_asciicompat(enc))
        return FALSE;
    else if (rb_enc_str_coderange(str) == ENC_CODERANGE_7BIT)
        return TRUE;
    return FALSE;
}

static inline void
str_mod_check(VALUE s, const char *p, long len)
{
    if (RSTRING_PTR(s) != p || RSTRING_LEN(s) != len){
	rb_raise(rb_eRuntimeError, "string modified");
    }
}

size_t
rb_str_capacity(VALUE str)
{
    if (STR_EMBED_P(str)) {
	return RSTRING_EMBED_LEN_MAX;
    }
    else if (STR_NOCAPA_P(str)) {
	return RSTRING(str)->as.heap.len;
    }
    else {
	return RSTRING(str)->as.heap.aux.capa;
    }
}

static inline VALUE
str_alloc(VALUE klass)
{
    NEWOBJ_OF(str, struct RString, klass, T_STRING | (RGENGC_WB_PROTECTED_STRING ? FL_WB_PROTECTED : 0));
    return (VALUE)str;
}

static inline VALUE
empty_str_alloc(VALUE klass)
{
    if (RUBY_DTRACE_STRING_CREATE_ENABLED()) {
	RUBY_DTRACE_STRING_CREATE(0, rb_sourcefile(), rb_sourceline());
    }
    return str_alloc(klass);
}

static VALUE
str_new0(VALUE klass, const char *ptr, long len, int termlen)
{
    VALUE str;

    if (len < 0) {
	rb_raise(rb_eArgError, "negative string size (or size too big)");
    }

    if (RUBY_DTRACE_STRING_CREATE_ENABLED()) {
	RUBY_DTRACE_STRING_CREATE(len, rb_sourcefile(), rb_sourceline());
    }

    str = str_alloc(klass);
    if (len > RSTRING_EMBED_LEN_MAX) {
	RSTRING(str)->as.heap.aux.capa = len;
	RSTRING(str)->as.heap.ptr = ALLOC_N(char, len + termlen);
	STR_SET_NOEMBED(str);
    }
    else if (len == 0) {
	ENC_CODERANGE_SET(str, ENC_CODERANGE_7BIT);
    }
    if (ptr) {
	memcpy(RSTRING_PTR(str), ptr, len);
    }
    STR_SET_LEN(str, len);
    TERM_FILL(RSTRING_PTR(str) + len, termlen);
    return str;
}

static VALUE
str_new(VALUE klass, const char *ptr, long len)
{
    return str_new0(klass, ptr, len, 1);
}

VALUE
rb_str_new(const char *ptr, long len)
{
    return str_new(rb_cString, ptr, len);
}

VALUE
rb_usascii_str_new(const char *ptr, long len)
{
    VALUE str = rb_str_new(ptr, len);
    ENCODING_CODERANGE_SET(str, rb_usascii_encindex(), ENC_CODERANGE_7BIT);
    return str;
}

VALUE
rb_enc_str_new(const char *ptr, long len, rb_encoding *enc)
{
    VALUE str;

    if (!enc) return rb_str_new(ptr, len);

    str = str_new0(rb_cString, ptr, len, rb_enc_mbminlen(enc));
    rb_enc_associate(str, enc);
    return str;
}

VALUE
rb_str_new_cstr(const char *ptr)
{
    if (!ptr) {
	rb_raise(rb_eArgError, "NULL pointer given");
    }
    return rb_str_new(ptr, strlen(ptr));
}

VALUE
rb_usascii_str_new_cstr(const char *ptr)
{
    VALUE str = rb_str_new2(ptr);
    ENCODING_CODERANGE_SET(str, rb_usascii_encindex(), ENC_CODERANGE_7BIT);
    return str;
}

VALUE
rb_enc_str_new_cstr(const char *ptr, rb_encoding *enc)
{
    if (!ptr) {
	rb_raise(rb_eArgError, "NULL pointer given");
    }
    if (rb_enc_mbminlen(enc) != 1) {
	rb_raise(rb_eArgError, "wchar encoding given");
    }
    return rb_enc_str_new(ptr, strlen(ptr), enc);
}

VALUE
rb_tainted_str_new(const char *ptr, long len)
{
    VALUE str = rb_str_new(ptr, len);

    OBJ_TAINT(str);
    return str;
}

VALUE
rb_tainted_str_new_cstr(const char *ptr)
{
    VALUE str = rb_str_new2(ptr);

    OBJ_TAINT(str);
    return str;
}

VALUE
rb_str_conv_enc_opts(VALUE str, rb_encoding *from, rb_encoding *to, int ecflags, VALUE ecopts)
{
    extern VALUE rb_cEncodingConverter;
    rb_econv_t *ec;
    rb_econv_result_t ret;
    long len, olen;
    VALUE econv_wrapper;
    VALUE newstr;
    const unsigned char *start, *sp;
    unsigned char *dest, *dp;
    size_t converted_output = 0;

    if (!to) return str;
    if (!from) from = rb_enc_get(str);
    if (from == to) return str;
    if ((rb_enc_asciicompat(to) && is_ascii_string(str)) ||
	to == rb_ascii8bit_encoding()) {
	if (STR_ENC_GET(str) != to) {
	    str = rb_str_dup(str);
	    rb_enc_associate(str, to);
	}
	return str;
    }

    len = RSTRING_LEN(str);
    newstr = rb_str_new(0, len);
    OBJ_INFECT(newstr, str);
    olen = len;

    econv_wrapper = rb_obj_alloc(rb_cEncodingConverter);
    RBASIC_CLEAR_CLASS(econv_wrapper);
    ec = rb_econv_open_opts(from->name, to->name, ecflags, ecopts);
    if (!ec) return str;
    DATA_PTR(econv_wrapper) = ec;

    sp = (unsigned char*)RSTRING_PTR(str);
    start = sp;
    while ((dest = (unsigned char*)RSTRING_PTR(newstr)),
	   (dp = dest + converted_output),
	   (ret = rb_econv_convert(ec, &sp, start + len, &dp, dest + olen, 0)),
	   ret == econv_destination_buffer_full) {
	/* destination buffer short */
	size_t converted_input = sp - start;
	size_t rest = len - converted_input;
	converted_output = dp - dest;
	rb_str_set_len(newstr, converted_output);
	if (converted_input && converted_output &&
	    rest < (LONG_MAX / converted_output)) {
	    rest = (rest * converted_output) / converted_input;
	}
	else {
	    rest = olen;
	}
	olen += rest < 2 ? 2 : rest;
	rb_str_resize(newstr, olen);
    }
    DATA_PTR(econv_wrapper) = 0;
    rb_econv_close(ec);
    rb_gc_force_recycle(econv_wrapper);
    switch (ret) {
      case econv_finished:
	len = dp - (unsigned char*)RSTRING_PTR(newstr);
	rb_str_set_len(newstr, len);
	rb_enc_associate(newstr, to);
	return newstr;

      default:
	/* some error, return original */
	return str;
    }
}

VALUE
rb_str_conv_enc(VALUE str, rb_encoding *from, rb_encoding *to)
{
    return rb_str_conv_enc_opts(str, from, to, 0, Qnil);
}

VALUE
rb_external_str_new_with_enc(const char *ptr, long len, rb_encoding *eenc)
{
    VALUE str;

    str = rb_tainted_str_new(ptr, len);
    return rb_external_str_with_enc(str, eenc);
}

VALUE
rb_external_str_with_enc(VALUE str, rb_encoding *eenc)
{
    if (eenc == rb_usascii_encoding() &&
	rb_enc_str_coderange(str) != ENC_CODERANGE_7BIT) {
	rb_enc_associate(str, rb_ascii8bit_encoding());
	return str;
    }
    rb_enc_associate(str, eenc);
    return rb_str_conv_enc(str, eenc, rb_default_internal_encoding());
}

VALUE
rb_external_str_new(const char *ptr, long len)
{
    return rb_external_str_new_with_enc(ptr, len, rb_default_external_encoding());
}

VALUE
rb_external_str_new_cstr(const char *ptr)
{
    return rb_external_str_new_with_enc(ptr, strlen(ptr), rb_default_external_encoding());
}

VALUE
rb_locale_str_new(const char *ptr, long len)
{
    return rb_external_str_new_with_enc(ptr, len, rb_locale_encoding());
}

VALUE
rb_locale_str_new_cstr(const char *ptr)
{
    return rb_external_str_new_with_enc(ptr, strlen(ptr), rb_locale_encoding());
}

VALUE
rb_filesystem_str_new(const char *ptr, long len)
{
    return rb_external_str_new_with_enc(ptr, len, rb_filesystem_encoding());
}

VALUE
rb_filesystem_str_new_cstr(const char *ptr)
{
    return rb_external_str_new_with_enc(ptr, strlen(ptr), rb_filesystem_encoding());
}

VALUE
rb_str_export(VALUE str)
{
    return rb_str_conv_enc(str, STR_ENC_GET(str), rb_default_external_encoding());
}

VALUE
rb_str_export_locale(VALUE str)
{
    return rb_str_conv_enc(str, STR_ENC_GET(str), rb_locale_encoding());
}

VALUE
rb_str_export_to_enc(VALUE str, rb_encoding *enc)
{
    return rb_str_conv_enc(str, STR_ENC_GET(str), enc);
}

static VALUE
str_replace_shared_without_enc(VALUE str2, VALUE str)
{
    if (RSTRING_LEN(str) <= RSTRING_EMBED_LEN_MAX) {
	STR_SET_EMBED(str2);
	memcpy(RSTRING_PTR(str2), RSTRING_PTR(str), RSTRING_LEN(str)+1);
	STR_SET_EMBED_LEN(str2, RSTRING_LEN(str));
    }
    else {
	str = rb_str_new_frozen(str);
	FL_SET(str2, STR_NOEMBED);
	RSTRING(str2)->as.heap.len = RSTRING_LEN(str);
	RSTRING(str2)->as.heap.ptr = RSTRING_PTR(str);
	STR_SET_SHARED(str2, str);
    }
    return str2;
}

static VALUE
str_replace_shared(VALUE str2, VALUE str)
{
    str_replace_shared_without_enc(str2, str);
    rb_enc_cr_str_exact_copy(str2, str);
    return str2;
}

static VALUE
str_new_shared(VALUE klass, VALUE str)
{
    return str_replace_shared(str_alloc(klass), str);
}

static VALUE
str_new3(VALUE klass, VALUE str)
{
    return str_new_shared(klass, str);
}

VALUE
rb_str_new_shared(VALUE str)
{
    VALUE str2 = str_new3(rb_obj_class(str), str);

    OBJ_INFECT(str2, str);
    return str2;
}

static VALUE
str_new4(VALUE klass, VALUE str)
{
    VALUE str2;

    str2 = str_alloc(klass);
    STR_SET_NOEMBED(str2);
    RSTRING(str2)->as.heap.len = RSTRING_LEN(str);
    RSTRING(str2)->as.heap.ptr = RSTRING_PTR(str);
    if (STR_SHARED_P(str)) {
	VALUE shared = RSTRING(str)->as.heap.aux.shared;
	assert(OBJ_FROZEN(shared));
	STR_SET_SHARED(str2, shared); /* TODO: WB is not needed because str2 is *new* object */
    }
    else {
	if (!STR_ASSOC_P(str)) {
	    RSTRING(str2)->as.heap.aux.capa = RSTRING(str)->as.heap.aux.capa;
	}
	STR_SET_SHARED(str, str2);
    }
    rb_enc_cr_str_exact_copy(str2, str);
    OBJ_INFECT(str2, str);
    return str2;
}

VALUE
rb_str_new_frozen(VALUE orig)
{
    VALUE klass, str;

    if (OBJ_FROZEN(orig)) return orig;
    klass = rb_obj_class(orig);
    if (STR_SHARED_P(orig) && (str = RSTRING(orig)->as.heap.aux.shared)) {
	long ofs;
	assert(OBJ_FROZEN(str));
	ofs = RSTRING_LEN(str) - RSTRING_LEN(orig);
	if ((ofs > 0) || (klass != RBASIC(str)->klass) ||
	    ((RBASIC(str)->flags ^ RBASIC(orig)->flags) & FL_TAINT) ||
	    ENCODING_GET(str) != ENCODING_GET(orig)) {
	    str = str_new3(klass, str);
	    RSTRING(str)->as.heap.ptr += ofs;
	    RSTRING(str)->as.heap.len -= ofs;
	    rb_enc_cr_str_exact_copy(str, orig);
	    OBJ_INFECT(str, orig);
	}
    }
    else if (STR_EMBED_P(orig)) {
	str = str_new(klass, RSTRING_PTR(orig), RSTRING_LEN(orig));
	rb_enc_cr_str_exact_copy(str, orig);
	OBJ_INFECT(str, orig);
    }
    else if (STR_ASSOC_P(orig)) {
	VALUE assoc = RSTRING(orig)->as.heap.aux.shared;
	FL_UNSET(orig, STR_ASSOC);
	str = str_new4(klass, orig);
	FL_SET(str, STR_ASSOC);
	RB_OBJ_WRITE(str, &RSTRING(str)->as.heap.aux.shared, assoc);
	/* TODO: WB is not needed because str is new object */
    }
    else {
	str = str_new4(klass, orig);
    }
    OBJ_FREEZE(str);
    return str;
}

VALUE
rb_str_new_with_class(VALUE obj, const char *ptr, long len)
{
    return str_new(rb_obj_class(obj), ptr, len);
}

static VALUE
str_new_empty(VALUE str)
{
    VALUE v = rb_str_new5(str, 0, 0);
    rb_enc_copy(v, str);
    OBJ_INFECT(v, str);
    return v;
}

#define STR_BUF_MIN_SIZE 128

VALUE
rb_str_buf_new(long capa)
{
    VALUE str = str_alloc(rb_cString);

    if (capa < STR_BUF_MIN_SIZE) {
	capa = STR_BUF_MIN_SIZE;
    }
    FL_SET(str, STR_NOEMBED);
    RSTRING(str)->as.heap.aux.capa = capa;
    RSTRING(str)->as.heap.ptr = ALLOC_N(char, capa+1);
    RSTRING(str)->as.heap.ptr[0] = '\0';

    return str;
}

VALUE
rb_str_buf_new_cstr(const char *ptr)
{
    VALUE str;
    long len = strlen(ptr);

    str = rb_str_buf_new(len);
    rb_str_buf_cat(str, ptr, len);

    return str;
}

VALUE
rb_str_tmp_new(long len)
{
    return str_new(0, 0, len);
}

void *
rb_alloc_tmp_buffer(volatile VALUE *store, long len)
{
    VALUE s = rb_str_tmp_new(len);
    *store = s;
    return RSTRING_PTR(s);
}

void
rb_free_tmp_buffer(volatile VALUE *store)
{
    VALUE s = *store;
    *store = 0;
    if (s) rb_str_clear(s);
}

void
rb_str_free(VALUE str)
{
    if (FL_TEST(str, RSTRING_FSTR)) {
	st_data_t fstr = (st_data_t)str;
	st_delete(frozen_strings, &fstr, NULL);
    }
    if (!STR_EMBED_P(str) && !STR_SHARED_P(str)) {
	ruby_sized_xfree(STR_HEAP_PTR(str), STR_HEAP_SIZE(str));
    }
}

RUBY_FUNC_EXPORTED size_t
rb_str_memsize(VALUE str)
{
    if (FL_TEST(str, STR_NOEMBED|ELTS_SHARED) == STR_NOEMBED) {
	return STR_HEAP_SIZE(str);
    }
    else {
	return 0;
    }
}

VALUE
rb_str_to_str(VALUE str)
{
    return rb_convert_type(str, T_STRING, "String", "to_str");
}

static inline void str_discard(VALUE str);

void
rb_str_shared_replace(VALUE str, VALUE str2)
{
    rb_encoding *enc;
    int cr;
    if (str == str2) return;
    enc = STR_ENC_GET(str2);
    cr = ENC_CODERANGE(str2);
    str_discard(str);
    OBJ_INFECT(str, str2);
    if (RSTRING_LEN(str2) <= RSTRING_EMBED_LEN_MAX) {
	STR_SET_EMBED(str);
	memcpy(RSTRING_PTR(str), RSTRING_PTR(str2), RSTRING_LEN(str2)+1);
	STR_SET_EMBED_LEN(str, RSTRING_LEN(str2));
        rb_enc_associate(str, enc);
        ENC_CODERANGE_SET(str, cr);
	return;
    }
    STR_SET_NOEMBED(str);
    STR_UNSET_NOCAPA(str);
    RSTRING(str)->as.heap.ptr = RSTRING_PTR(str2);
    RSTRING(str)->as.heap.len = RSTRING_LEN(str2);
    if (STR_NOCAPA_P(str2)) {
	VALUE shared = RSTRING(str2)->as.heap.aux.shared;
	FL_SET(str, RBASIC(str2)->flags & STR_NOCAPA);
	RB_OBJ_WRITE(str, &RSTRING(str)->as.heap.aux.shared, shared);
    }
    else {
	RSTRING(str)->as.heap.aux.capa = RSTRING(str2)->as.heap.aux.capa;
    }
    STR_SET_EMBED(str2);	/* abandon str2 */
    RSTRING_PTR(str2)[0] = 0;
    STR_SET_EMBED_LEN(str2, 0);
    rb_enc_associate(str, enc);
    ENC_CODERANGE_SET(str, cr);
}

static ID id_to_s;

VALUE
rb_obj_as_string(VALUE obj)
{
    VALUE str;

    if (RB_TYPE_P(obj, T_STRING)) {
	return obj;
    }
    str = rb_funcall(obj, id_to_s, 0);
    if (!RB_TYPE_P(str, T_STRING))
	return rb_any_to_s(obj);
    if (OBJ_TAINTED(obj)) OBJ_TAINT(str);
    return str;
}

static VALUE
str_replace(VALUE str, VALUE str2)
{
    long len;

    len = RSTRING_LEN(str2);
    if (STR_ASSOC_P(str2)) {
	str2 = rb_str_new4(str2);
    }
    if (STR_SHARED_P(str2)) {
	VALUE shared = RSTRING(str2)->as.heap.aux.shared;
	assert(OBJ_FROZEN(shared));
	STR_SET_NOEMBED(str);
	RSTRING(str)->as.heap.len = len;
	RSTRING(str)->as.heap.ptr = RSTRING_PTR(str2);
	FL_SET(str, ELTS_SHARED);
	FL_UNSET(str, STR_ASSOC);
	STR_SET_SHARED(str, shared);
    }
    else {
	str_replace_shared(str, str2);
    }

    OBJ_INFECT(str, str2);
    rb_enc_cr_str_exact_copy(str, str2);
    return str;
}

static VALUE
str_duplicate(VALUE klass, VALUE str)
{
    VALUE dup = str_alloc(klass);
    str_replace(dup, str);
    return dup;
}

VALUE
rb_str_dup(VALUE str)
{
    return str_duplicate(rb_obj_class(str), str);
}

VALUE
rb_str_resurrect(VALUE str)
{
    if (RUBY_DTRACE_STRING_CREATE_ENABLED()) {
	RUBY_DTRACE_STRING_CREATE(RSTRING_LEN(str),
				  rb_sourcefile(), rb_sourceline());
    }
    return str_duplicate(rb_cString, str);
}

/*
 *  call-seq:
 *     String.new(str="")   -> new_str
 *
 *  Returns a new string object containing a copy of <i>str</i>.
 */

static VALUE
rb_str_init(int argc, VALUE *argv, VALUE str)
{
    VALUE orig;

    if (argc > 0 && rb_scan_args(argc, argv, "01", &orig) == 1)
	rb_str_replace(str, orig);
    return str;
}

static inline long
enc_strlen(const char *p, const char *e, rb_encoding *enc, int cr)
{
    long c;
    const char *q;

    if (rb_enc_mbmaxlen(enc) == rb_enc_mbminlen(enc)) {
        return (e - p + rb_enc_mbminlen(enc) - 1) / rb_enc_mbminlen(enc);
    }
    else if (rb_enc_asciicompat(enc)) {
        c = 0;
	if (cr == ENC_CODERANGE_7BIT || cr == ENC_CODERANGE_VALID) {
	    while (p < e) {
		if (ISASCII(*p)) {
		    q = search_nonascii(p, e);
		    if (!q)
			return c + (e - p);
		    c += q - p;
		    p = q;
		}
		p += rb_enc_fast_mbclen(p, e, enc);
		c++;
	    }
	}
	else {
	    while (p < e) {
		if (ISASCII(*p)) {
		    q = search_nonascii(p, e);
		    if (!q)
			return c + (e - p);
		    c += q - p;
		    p = q;
		}
		p += rb_enc_mbclen(p, e, enc);
		c++;
	    }
	}
        return c;
    }

    for (c=0; p<e; c++) {
        p += rb_enc_mbclen(p, e, enc);
    }
    return c;
}

long
rb_enc_strlen(const char *p, const char *e, rb_encoding *enc)
{
    return enc_strlen(p, e, enc, ENC_CODERANGE_UNKNOWN);
}

long
rb_enc_strlen_cr(const char *p, const char *e, rb_encoding *enc, int *cr)
{
    long c;
    const char *q;
    int ret;

    *cr = 0;
    if (rb_enc_mbmaxlen(enc) == rb_enc_mbminlen(enc)) {
	return (e - p + rb_enc_mbminlen(enc) - 1) / rb_enc_mbminlen(enc);
    }
    else if (rb_enc_asciicompat(enc)) {
	c = 0;
	while (p < e) {
	    if (ISASCII(*p)) {
		q = search_nonascii(p, e);
		if (!q) {
		    if (!*cr) *cr = ENC_CODERANGE_7BIT;
		    return c + (e - p);
		}
		c += q - p;
		p = q;
	    }
	    ret = rb_enc_precise_mbclen(p, e, enc);
	    if (MBCLEN_CHARFOUND_P(ret)) {
		*cr |= ENC_CODERANGE_VALID;
		p += MBCLEN_CHARFOUND_LEN(ret);
	    }
	    else {
		*cr = ENC_CODERANGE_BROKEN;
		p++;
	    }
	    c++;
	}
	if (!*cr) *cr = ENC_CODERANGE_7BIT;
	return c;
    }

    for (c=0; p<e; c++) {
	ret = rb_enc_precise_mbclen(p, e, enc);
	if (MBCLEN_CHARFOUND_P(ret)) {
	    *cr |= ENC_CODERANGE_VALID;
	    p += MBCLEN_CHARFOUND_LEN(ret);
	}
	else {
	    *cr = ENC_CODERANGE_BROKEN;
            if (p + rb_enc_mbminlen(enc) <= e)
                p += rb_enc_mbminlen(enc);
            else
                p = e;
	}
    }
    if (!*cr) *cr = ENC_CODERANGE_7BIT;
    return c;
}

#ifdef NONASCII_MASK
#define is_utf8_lead_byte(c) (((c)&0xC0) != 0x80)

/*
 * UTF-8 leading bytes have either 0xxxxxxx or 11xxxxxx
 * bit representation. (see http://en.wikipedia.org/wiki/UTF-8)
 * Therefore, following pseudo code can detect UTF-8 leading byte.
 *
 * if (!(byte & 0x80))
 *   byte |= 0x40;          // turn on bit6
 * return ((byte>>6) & 1);  // bit6 represent it's leading byte or not.
 *
 * This function calculate every bytes in the argument word `s'
 * using the above logic concurrently. and gather every bytes result.
 */
static inline VALUE
count_utf8_lead_bytes_with_word(const VALUE *s)
{
    VALUE d = *s;

    /* Transform into bit0 represent UTF-8 leading or not. */
    d |= ~(d>>1);
    d >>= 6;
    d &= NONASCII_MASK >> 7;

    /* Gather every bytes. */
    d += (d>>8);
    d += (d>>16);
#if SIZEOF_VALUE == 8
    d += (d>>32);
#endif
    return (d&0xF);
}
#endif

static long
str_strlen(VALUE str, rb_encoding *enc)
{
    const char *p, *e;
    long n;
    int cr;

    if (single_byte_optimizable(str)) return RSTRING_LEN(str);
    if (!enc) enc = STR_ENC_GET(str);
    p = RSTRING_PTR(str);
    e = RSTRING_END(str);
    cr = ENC_CODERANGE(str);
#ifdef NONASCII_MASK
    if (ENC_CODERANGE(str) == ENC_CODERANGE_VALID &&
        enc == rb_utf8_encoding()) {

	VALUE len = 0;
	if ((int)sizeof(VALUE) * 2 < e - p) {
	    const VALUE *s, *t;
	    const VALUE lowbits = sizeof(VALUE) - 1;
	    s = (const VALUE*)(~lowbits & ((VALUE)p + lowbits));
	    t = (const VALUE*)(~lowbits & (VALUE)e);
	    while (p < (const char *)s) {
		if (is_utf8_lead_byte(*p)) len++;
		p++;
	    }
	    while (s < t) {
		len += count_utf8_lead_bytes_with_word(s);
		s++;
	    }
	    p = (const char *)s;
	}
	while (p < e) {
	    if (is_utf8_lead_byte(*p)) len++;
	    p++;
	}
	return (long)len;
    }
#endif
    n = rb_enc_strlen_cr(p, e, enc, &cr);
    if (cr) {
        ENC_CODERANGE_SET(str, cr);
    }
    return n;
}

long
rb_str_strlen(VALUE str)
{
    return str_strlen(str, STR_ENC_GET(str));
}

/*
 *  call-seq:
 *     str.length   -> integer
 *     str.size     -> integer
 *
 *  Returns the character length of <i>str</i>.
 */

VALUE
rb_str_length(VALUE str)
{
    long len;

    len = str_strlen(str, STR_ENC_GET(str));
    return LONG2NUM(len);
}

/*
 *  call-seq:
 *     str.bytesize  -> integer
 *
 *  Returns the length of +str+ in bytes.
 *
 *    "\x80\u3042".bytesize  #=> 4
 *    "hello".bytesize       #=> 5
 */

static VALUE
rb_str_bytesize(VALUE str)
{
    return LONG2NUM(RSTRING_LEN(str));
}

/*
 *  call-seq:
 *     str.empty?   -> true or false
 *
 *  Returns <code>true</code> if <i>str</i> has a length of zero.
 *
 *     "hello".empty?   #=> false
 *     " ".empty?       #=> false
 *     "".empty?        #=> true
 */

static VALUE
rb_str_empty(VALUE str)
{
    if (RSTRING_LEN(str) == 0)
	return Qtrue;
    return Qfalse;
}

/*
 *  call-seq:
 *     str + other_str   -> new_str
 *
 *  Concatenation---Returns a new <code>String</code> containing
 *  <i>other_str</i> concatenated to <i>str</i>.
 *
 *     "Hello from " + self.to_s   #=> "Hello from main"
 */

VALUE
rb_str_plus(VALUE str1, VALUE str2)
{
    VALUE str3;
    rb_encoding *enc;

    StringValue(str2);
    enc = rb_enc_check(str1, str2);
    str3 = rb_str_new(0, RSTRING_LEN(str1)+RSTRING_LEN(str2));
    memcpy(RSTRING_PTR(str3), RSTRING_PTR(str1), RSTRING_LEN(str1));
    memcpy(RSTRING_PTR(str3) + RSTRING_LEN(str1),
	   RSTRING_PTR(str2), RSTRING_LEN(str2));
    RSTRING_PTR(str3)[RSTRING_LEN(str3)] = '\0';

    if (OBJ_TAINTED(str1) || OBJ_TAINTED(str2))
	OBJ_TAINT(str3);
    ENCODING_CODERANGE_SET(str3, rb_enc_to_index(enc),
			   ENC_CODERANGE_AND(ENC_CODERANGE(str1), ENC_CODERANGE(str2)));
    return str3;
}

/*
 *  call-seq:
 *     str * integer   -> new_str
 *
 *  Copy --- Returns a new String containing +integer+ copies of the receiver.
 *  +integer+ must be greater than or equal to 0.
 *
 *     "Ho! " * 3   #=> "Ho! Ho! Ho! "
 *     "Ho! " * 0   #=> ""
 */

VALUE
rb_str_times(VALUE str, VALUE times)
{
    VALUE str2;
    long n, len;
    char *ptr2;

    len = NUM2LONG(times);
    if (len < 0) {
	rb_raise(rb_eArgError, "negative argument");
    }
    if (len && LONG_MAX/len <  RSTRING_LEN(str)) {
	rb_raise(rb_eArgError, "argument too big");
    }

    str2 = rb_str_new5(str, 0, len *= RSTRING_LEN(str));
    ptr2 = RSTRING_PTR(str2);
    if (len) {
        n = RSTRING_LEN(str);
        memcpy(ptr2, RSTRING_PTR(str), n);
        while (n <= len/2) {
            memcpy(ptr2 + n, ptr2, n);
            n *= 2;
        }
        memcpy(ptr2 + n, ptr2, len-n);
    }
    ptr2[RSTRING_LEN(str2)] = '\0';
    OBJ_INFECT(str2, str);
    rb_enc_cr_str_copy_for_substr(str2, str);

    return str2;
}

/*
 *  call-seq:
 *     str % arg   -> new_str
 *
 *  Format---Uses <i>str</i> as a format specification, and returns the result
 *  of applying it to <i>arg</i>. If the format specification contains more than
 *  one substitution, then <i>arg</i> must be an <code>Array</code> or <code>Hash</code>
 *  containing the values to be substituted. See <code>Kernel::sprintf</code> for
 *  details of the format string.
 *
 *     "%05d" % 123                              #=> "00123"
 *     "%-5s: %08x" % [ "ID", self.object_id ]   #=> "ID   : 200e14d6"
 *     "foo = %{foo}" % { :foo => 'bar' }        #=> "foo = bar"
 */

static VALUE
rb_str_format_m(VALUE str, VALUE arg)
{
    volatile VALUE tmp = rb_check_array_type(arg);

    if (!NIL_P(tmp)) {
	return rb_str_format(RARRAY_LENINT(tmp), RARRAY_CONST_PTR(tmp), str);
    }
    return rb_str_format(1, &arg, str);
}

static inline void
str_modifiable(VALUE str)
{
    if (FL_TEST(str, STR_TMPLOCK)) {
	rb_raise(rb_eRuntimeError, "can't modify string; temporarily locked");
    }
    rb_check_frozen(str);
}

static inline int
str_independent(VALUE str)
{
    str_modifiable(str);
    if (!STR_SHARED_P(str)) return 1;
    if (STR_EMBED_P(str)) return 1;
    return 0;
}

static void
str_make_independent_expand(VALUE str, long expand)
{
    char *ptr;
    long len = RSTRING_LEN(str);
    const int termlen = TERM_LEN(str);
    long capa = len + expand;

    if (len > capa) len = capa;
    ptr = ALLOC_N(char, capa + termlen);
    if (RSTRING_PTR(str)) {
	memcpy(ptr, RSTRING_PTR(str), len);
    }
    STR_SET_NOEMBED(str);
    STR_UNSET_NOCAPA(str);
    TERM_FILL(ptr + len, termlen);
    RSTRING(str)->as.heap.ptr = ptr;
    RSTRING(str)->as.heap.len = len;
    RSTRING(str)->as.heap.aux.capa = capa;
}

#define str_make_independent(str) str_make_independent_expand((str), 0L)

void
rb_str_modify(VALUE str)
{
    if (!str_independent(str))
	str_make_independent(str);
    ENC_CODERANGE_CLEAR(str);
}

void
rb_str_modify_expand(VALUE str, long expand)
{
    if (expand < 0) {
	rb_raise(rb_eArgError, "negative expanding string size");
    }
    if (!str_independent(str)) {
	str_make_independent_expand(str, expand);
    }
    else if (expand > 0) {
	long len = RSTRING_LEN(str);
	long capa = len + expand;
	int termlen = TERM_LEN(str);
	if (!STR_EMBED_P(str)) {
	    REALLOC_N(RSTRING(str)->as.heap.ptr, char, capa + termlen);
	    STR_UNSET_NOCAPA(str);
	    RSTRING(str)->as.heap.aux.capa = capa;
	}
	else if (capa + termlen > RSTRING_EMBED_LEN_MAX + 1) {
	    str_make_independent_expand(str, expand);
	}
    }
    ENC_CODERANGE_CLEAR(str);
}

/* As rb_str_modify(), but don't clear coderange */
static void
str_modify_keep_cr(VALUE str)
{
    if (!str_independent(str))
	str_make_independent(str);
    if (ENC_CODERANGE(str) == ENC_CODERANGE_BROKEN)
	/* Force re-scan later */
	ENC_CODERANGE_CLEAR(str);
}

static inline void
str_discard(VALUE str)
{
    str_modifiable(str);
    if (!STR_SHARED_P(str) && !STR_EMBED_P(str)) {
	ruby_sized_xfree(STR_HEAP_PTR(str), STR_HEAP_SIZE(str));
	RSTRING(str)->as.heap.ptr = 0;
	RSTRING(str)->as.heap.len = 0;
    }
}

void
rb_str_associate(VALUE str, VALUE add)
{
    /* sanity check */
    rb_check_frozen(str);
    if (STR_ASSOC_P(str)) {
	/* already associated */
	rb_ary_concat(RSTRING(str)->as.heap.aux.shared, add);
    }
    else {
	if (STR_SHARED_P(str)) {
	    VALUE assoc = RSTRING(str)->as.heap.aux.shared;
	    str_make_independent(str);
	    if (STR_ASSOC_P(assoc)) {
		assoc = RSTRING(assoc)->as.heap.aux.shared;
		rb_ary_concat(assoc, add);
		add = assoc;
	    }
	}
	else if (STR_EMBED_P(str)) {
	    str_make_independent(str);
	}
	else if (RSTRING(str)->as.heap.aux.capa != RSTRING_LEN(str)) {
	    RESIZE_CAPA(str, RSTRING_LEN(str));
	}
	FL_SET(str, STR_ASSOC);
	RBASIC_CLEAR_CLASS(add);
	RB_OBJ_WRITE(str, &RSTRING(str)->as.heap.aux.shared, add);
    }
}

VALUE
rb_str_associated(VALUE str)
{
    if (STR_SHARED_P(str)) str = RSTRING(str)->as.heap.aux.shared;
    if (STR_ASSOC_P(str)) {
	return RSTRING(str)->as.heap.aux.shared;
    }
    return Qfalse;
}

void
rb_must_asciicompat(VALUE str)
{
    rb_encoding *enc = rb_enc_get(str);
    if (!rb_enc_asciicompat(enc)) {
	rb_raise(rb_eEncCompatError, "ASCII incompatible encoding: %s", rb_enc_name(enc));
    }
}

VALUE
rb_string_value(volatile VALUE *ptr)
{
    VALUE s = *ptr;
    if (!RB_TYPE_P(s, T_STRING)) {
	s = rb_str_to_str(s);
	*ptr = s;
    }
    return s;
}

char *
rb_string_value_ptr(volatile VALUE *ptr)
{
    VALUE str = rb_string_value(ptr);
    return RSTRING_PTR(str);
}

static int
zero_filled(const char *s, int n)
{
    for (; n > 0; --n) {
	if (*s++) return 0;
    }
    return 1;
}

static const char *
str_null_char(const char *s, long len, const int minlen, rb_encoding *enc)
{
    const char *e = s + len;

    for (; s + minlen <= e; s += rb_enc_mbclen(s, e, enc)) {
	if (zero_filled(s, minlen)) return s;
    }
    return 0;
}

static char *
str_fill_term(VALUE str, char *s, long len, int oldtermlen, int termlen)
{
    long capa = rb_str_capacity(str) + 1;

    if (capa < len + termlen) {
	rb_str_modify_expand(str, termlen);
    }
    else if (!str_independent(str)) {
	if (zero_filled(s + len, termlen)) return s;
	str_make_independent(str);
    }
    s = RSTRING_PTR(str);
    TERM_FILL(s + len, termlen);
    return s;
}

char *
rb_string_value_cstr(volatile VALUE *ptr)
{
    VALUE str = rb_string_value(ptr);
    char *s = RSTRING_PTR(str);
    long len = RSTRING_LEN(str);
    rb_encoding *enc = rb_enc_get(str);
    const int minlen = rb_enc_mbminlen(enc);

    if (minlen > 1) {
	if (str_null_char(s, len, minlen, enc)) {
	    rb_raise(rb_eArgError, "string contains null char");
	}
	return str_fill_term(str, s, len, minlen, minlen);
    }
    if (!s || memchr(s, 0, len)) {
	rb_raise(rb_eArgError, "string contains null byte");
    }
    if (s[len]) {
	rb_str_modify(str);
	s = RSTRING_PTR(str);
	s[RSTRING_LEN(str)] = 0;
    }
    return s;
}

void
rb_str_fill_terminator(VALUE str, const int newminlen)
{
    char *s = RSTRING_PTR(str);
    long len = RSTRING_LEN(str);
    rb_encoding *enc = rb_enc_get(str);
    str_fill_term(str, s, len, rb_enc_mbminlen(enc), newminlen);
}

VALUE
rb_check_string_type(VALUE str)
{
    str = rb_check_convert_type(str, T_STRING, "String", "to_str");
    return str;
}

/*
 *  call-seq:
 *     String.try_convert(obj) -> string or nil
 *
 *  Try to convert <i>obj</i> into a String, using to_str method.
 *  Returns converted string or nil if <i>obj</i> cannot be converted
 *  for any reason.
 *
 *     String.try_convert("str")     #=> "str"
 *     String.try_convert(/re/)      #=> nil
 */
static VALUE
rb_str_s_try_convert(VALUE dummy, VALUE str)
{
    return rb_check_string_type(str);
}

static char*
str_nth_len(const char *p, const char *e, long *nthp, rb_encoding *enc)
{
    long nth = *nthp;
    if (rb_enc_mbmaxlen(enc) == 1) {
        p += nth;
    }
    else if (rb_enc_mbmaxlen(enc) == rb_enc_mbminlen(enc)) {
        p += nth * rb_enc_mbmaxlen(enc);
    }
    else if (rb_enc_asciicompat(enc)) {
        const char *p2, *e2;
        int n;

        while (p < e && 0 < nth) {
            e2 = p + nth;
            if (e < e2) {
                *nthp = nth;
                return (char *)e;
            }
            if (ISASCII(*p)) {
                p2 = search_nonascii(p, e2);
                if (!p2) {
		    nth -= e2 - p;
		    *nthp = nth;
                    return (char *)e2;
                }
                nth -= p2 - p;
                p = p2;
            }
            n = rb_enc_mbclen(p, e, enc);
            p += n;
            nth--;
        }
        *nthp = nth;
        if (nth != 0) {
            return (char *)e;
        }
        return (char *)p;
    }
    else {
        while (p < e && nth--) {
            p += rb_enc_mbclen(p, e, enc);
        }
    }
    if (p > e) p = e;
    *nthp = nth;
    return (char*)p;
}

char*
rb_enc_nth(const char *p, const char *e, long nth, rb_encoding *enc)
{
    return str_nth_len(p, e, &nth, enc);
}

static char*
str_nth(const char *p, const char *e, long nth, rb_encoding *enc, int singlebyte)
{
    if (singlebyte)
	p += nth;
    else {
	p = str_nth_len(p, e, &nth, enc);
    }
    if (!p) return 0;
    if (p > e) p = e;
    return (char *)p;
}

/* char offset to byte offset */
static long
str_offset(const char *p, const char *e, long nth, rb_encoding *enc, int singlebyte)
{
    const char *pp = str_nth(p, e, nth, enc, singlebyte);
    if (!pp) return e - p;
    return pp - p;
}

long
rb_str_offset(VALUE str, long pos)
{
    return str_offset(RSTRING_PTR(str), RSTRING_END(str), pos,
		      STR_ENC_GET(str), single_byte_optimizable(str));
}

#ifdef NONASCII_MASK
static char *
str_utf8_nth(const char *p, const char *e, long *nthp)
{
    long nth = *nthp;
    if ((int)SIZEOF_VALUE * 2 < e - p && (int)SIZEOF_VALUE * 2 < nth) {
	const VALUE *s, *t;
	const VALUE lowbits = sizeof(VALUE) - 1;
	s = (const VALUE*)(~lowbits & ((VALUE)p + lowbits));
	t = (const VALUE*)(~lowbits & (VALUE)e);
	while (p < (const char *)s) {
	    if (is_utf8_lead_byte(*p)) nth--;
	    p++;
	}
	do {
	    nth -= count_utf8_lead_bytes_with_word(s);
	    s++;
	} while (s < t && (int)sizeof(VALUE) <= nth);
	p = (char *)s;
    }
    while (p < e) {
	if (is_utf8_lead_byte(*p)) {
	    if (nth == 0) break;
	    nth--;
	}
	p++;
    }
    *nthp = nth;
    return (char *)p;
}

static long
str_utf8_offset(const char *p, const char *e, long nth)
{
    const char *pp = str_utf8_nth(p, e, &nth);
    return pp - p;
}
#endif

/* byte offset to char offset */
long
rb_str_sublen(VALUE str, long pos)
{
    if (single_byte_optimizable(str) || pos < 0)
        return pos;
    else {
	char *p = RSTRING_PTR(str);
        return enc_strlen(p, p + pos, STR_ENC_GET(str), ENC_CODERANGE(str));
    }
}

VALUE
rb_str_subseq(VALUE str, long beg, long len)
{
    VALUE str2;

    if (RSTRING_LEN(str) == beg + len &&
        RSTRING_EMBED_LEN_MAX < len) {
        str2 = rb_str_new_shared(rb_str_new_frozen(str));
        rb_str_drop_bytes(str2, beg);
    }
    else {
        str2 = rb_str_new5(str, RSTRING_PTR(str)+beg, len);
	RB_GC_GUARD(str);
    }

    rb_enc_cr_str_copy_for_substr(str2, str);
    OBJ_INFECT(str2, str);

    return str2;
}

char *
rb_str_subpos(VALUE str, long beg, long *lenp)
{
    long len = *lenp;
    long slen = -1L;
    long blen = RSTRING_LEN(str);
    rb_encoding *enc = STR_ENC_GET(str);
    char *p, *s = RSTRING_PTR(str), *e = s + blen;

    if (len < 0) return 0;
    if (!blen) {
	len = 0;
    }
    if (single_byte_optimizable(str)) {
	if (beg > blen) return 0;
	if (beg < 0) {
	    beg += blen;
	    if (beg < 0) return 0;
	}
	if (beg + len > blen)
	    len = blen - beg;
	if (len < 0) return 0;
	p = s + beg;
	goto end;
    }
    if (beg < 0) {
	if (len > -beg) len = -beg;
	if (-beg * rb_enc_mbmaxlen(enc) < RSTRING_LEN(str) / 8) {
	    beg = -beg;
	    while (beg-- > len && (e = rb_enc_prev_char(s, e, e, enc)) != 0);
	    p = e;
	    if (!p) return 0;
	    while (len-- > 0 && (p = rb_enc_prev_char(s, p, e, enc)) != 0);
	    if (!p) return 0;
	    len = e - p;
	    goto end;
	}
	else {
	    slen = str_strlen(str, enc);
	    beg += slen;
	    if (beg < 0) return 0;
	    p = s + beg;
	    if (len == 0) goto end;
	}
    }
    else if (beg > 0 && beg > RSTRING_LEN(str)) {
	return 0;
    }
    if (len == 0) {
	if (beg > str_strlen(str, enc)) return 0;
	p = s + beg;
    }
#ifdef NONASCII_MASK
    else if (ENC_CODERANGE(str) == ENC_CODERANGE_VALID &&
        enc == rb_utf8_encoding()) {
        p = str_utf8_nth(s, e, &beg);
        if (beg > 0) return 0;
        len = str_utf8_offset(p, e, len);
    }
#endif
    else if (rb_enc_mbmaxlen(enc) == rb_enc_mbminlen(enc)) {
	int char_sz = rb_enc_mbmaxlen(enc);

	p = s + beg * char_sz;
	if (p > e) {
	    return 0;
	}
        else if (len * char_sz > e - p)
            len = e - p;
        else
	    len *= char_sz;
    }
    else if ((p = str_nth_len(s, e, &beg, enc)) == e) {
	if (beg > 0) return 0;
	len = 0;
    }
    else {
	len = str_offset(p, e, len, enc, 0);
    }
  end:
    *lenp = len;
    RB_GC_GUARD(str);
    return p;
}

VALUE
rb_str_substr(VALUE str, long beg, long len)
{
    VALUE str2;
    char *p = rb_str_subpos(str, beg, &len);

    if (!p) return Qnil;
    if (len > RSTRING_EMBED_LEN_MAX && p + len == RSTRING_END(str)) {
	str2 = rb_str_new4(str);
	str2 = str_new3(rb_obj_class(str2), str2);
	RSTRING(str2)->as.heap.ptr += RSTRING(str2)->as.heap.len - len;
	RSTRING(str2)->as.heap.len = len;
    }
    else {
	str2 = rb_str_new5(str, p, len);
	OBJ_INFECT(str2, str);
	RB_GC_GUARD(str);
    }
    rb_enc_cr_str_copy_for_substr(str2, str);

    return str2;
}

VALUE
rb_str_freeze(VALUE str)
{
    if (STR_ASSOC_P(str)) {
	VALUE ary = RSTRING(str)->as.heap.aux.shared;
	OBJ_FREEZE(ary);
    }
    return rb_obj_freeze(str);
}

RUBY_ALIAS_FUNCTION(rb_str_dup_frozen(VALUE str), rb_str_new_frozen, (str))
#define rb_str_dup_frozen rb_str_new_frozen

VALUE
rb_str_locktmp(VALUE str)
{
    if (FL_TEST(str, STR_TMPLOCK)) {
	rb_raise(rb_eRuntimeError, "temporal locking already locked string");
    }
    FL_SET(str, STR_TMPLOCK);
    return str;
}

VALUE
rb_str_unlocktmp(VALUE str)
{
    if (!FL_TEST(str, STR_TMPLOCK)) {
	rb_raise(rb_eRuntimeError, "temporal unlocking already unlocked string");
    }
    FL_UNSET(str, STR_TMPLOCK);
    return str;
}

VALUE
rb_str_locktmp_ensure(VALUE str, VALUE (*func)(VALUE), VALUE arg)
{
    rb_str_locktmp(str);
    return rb_ensure(func, arg, rb_str_unlocktmp, str);
}

void
rb_str_set_len(VALUE str, long len)
{
    long capa;
    const int termlen = TERM_LEN(str);

    str_modifiable(str);
    if (STR_SHARED_P(str)) {
	rb_raise(rb_eRuntimeError, "can't set length of shared string");
    }
    if (len + termlen - 1 > (capa = (long)rb_str_capacity(str))) {
	rb_bug("probable buffer overflow: %ld for %ld", len, capa);
    }
    STR_SET_LEN(str, len);
    TERM_FILL(&RSTRING_PTR(str)[len], termlen);
}

VALUE
rb_str_resize(VALUE str, long len)
{
    long slen;
    int independent;

    if (len < 0) {
	rb_raise(rb_eArgError, "negative string size (or size too big)");
    }

    independent = str_independent(str);
    ENC_CODERANGE_CLEAR(str);
    slen = RSTRING_LEN(str);
<<<<<<< HEAD

    {
=======
    {
	long capa;
>>>>>>> 4cb2998f
	const int termlen = TERM_LEN(str);
	if (STR_EMBED_P(str)) {
	    if (len == slen) return str;
	    if (len + termlen <= RSTRING_EMBED_LEN_MAX + 1) {
		STR_SET_EMBED_LEN(str, len);
		TERM_FILL(RSTRING(str)->as.ary + len, termlen);
		return str;
	    }
	    str_make_independent_expand(str, len - slen);
	    STR_SET_NOEMBED(str);
	}
	else if (len + termlen <= RSTRING_EMBED_LEN_MAX + 1) {
	    char *ptr = STR_HEAP_PTR(str);
	    STR_SET_EMBED(str);
	    if (slen > len) slen = len;
	    if (slen > 0) MEMCPY(RSTRING(str)->as.ary, ptr, char, slen);
	    TERM_FILL(RSTRING(str)->as.ary + len, termlen);
	    STR_SET_EMBED_LEN(str, len);
	    if (independent) ruby_xfree(ptr);
	    return str;
	}
	else if (!independent) {
	    if (len == slen) return str;
	    str_make_independent_expand(str, len - slen);
	}
<<<<<<< HEAD
	else if (slen < len || (RSTRING(str)->as.heap.aux.capa - len) > (len < 1024 ? len : 1024)) {
	    REALLOC_N(RSTRING(str)->as.heap.ptr, char, len + termlen);
	}
	else if (len == slen) return str;
	if (!STR_NOCAPA_P(str)) {
=======
	else if ((capa = RSTRING(str)->as.heap.aux.capa) < len ||
		 (capa - len) > (len < 1024 ? len : 1024)) {
	    REALLOC_N(RSTRING(str)->as.heap.ptr, char, len + termlen);
>>>>>>> 4cb2998f
	    RSTRING(str)->as.heap.aux.capa = len;
	}
	else if (len == slen) return str;
	RSTRING(str)->as.heap.len = len;
	TERM_FILL(RSTRING(str)->as.heap.ptr + len, termlen); /* sentinel */
    }
    return str;
}

static VALUE
str_buf_cat(VALUE str, const char *ptr, long len)
{
    long capa, total, off = -1;
    const int termlen = TERM_LEN(str);

    if (ptr >= RSTRING_PTR(str) && ptr <= RSTRING_END(str)) {
        off = ptr - RSTRING_PTR(str);
    }
    rb_str_modify(str);
    if (len == 0) return 0;
    if (STR_ASSOC_P(str)) {
	FL_UNSET(str, STR_ASSOC);
	capa = RSTRING(str)->as.heap.aux.capa = RSTRING_LEN(str);
    }
    else if (STR_EMBED_P(str)) {
	capa = RSTRING_EMBED_LEN_MAX;
    }
    else {
	capa = RSTRING(str)->as.heap.aux.capa;
    }
    if (RSTRING_LEN(str) >= LONG_MAX - len) {
	rb_raise(rb_eArgError, "string sizes too big");
    }
    total = RSTRING_LEN(str)+len;
    if (capa <= total) {
	while (total > capa) {
	    if (capa + termlen >= LONG_MAX / 2) {
		capa = (total + 4095) / 4096 * 4096;
		break;
	    }
	    capa = (capa + termlen) * 2;
	}
	RESIZE_CAPA(str, capa);
    }
    if (off != -1) {
        ptr = RSTRING_PTR(str) + off;
    }
    memcpy(RSTRING_PTR(str) + RSTRING_LEN(str), ptr, len);
    STR_SET_LEN(str, total);
    RSTRING_PTR(str)[total] = '\0'; /* sentinel */

    return str;
}

#define str_buf_cat2(str, ptr) str_buf_cat((str), (ptr), strlen(ptr))

VALUE
rb_str_buf_cat(VALUE str, const char *ptr, long len)
{
    if (len == 0) return str;
    if (len < 0) {
	rb_raise(rb_eArgError, "negative string size (or size too big)");
    }
    return str_buf_cat(str, ptr, len);
}

VALUE
rb_str_buf_cat2(VALUE str, const char *ptr)
{
    return rb_str_buf_cat(str, ptr, strlen(ptr));
}

VALUE
rb_str_cat(VALUE str, const char *ptr, long len)
{
    if (len < 0) {
	rb_raise(rb_eArgError, "negative string size (or size too big)");
    }
    if (STR_ASSOC_P(str)) {
	char *p;
	rb_str_modify_expand(str, len);
	p = RSTRING(str)->as.heap.ptr;
	memcpy(p + RSTRING(str)->as.heap.len, ptr, len);
	len = RSTRING(str)->as.heap.len += len;
	TERM_FILL(p, TERM_LEN(str)); /* sentinel */
	return str;
    }

    return rb_str_buf_cat(str, ptr, len);
}

VALUE
rb_str_cat2(VALUE str, const char *ptr)
{
    return rb_str_cat(str, ptr, strlen(ptr));
}

static VALUE
rb_enc_cr_str_buf_cat(VALUE str, const char *ptr, long len,
    int ptr_encindex, int ptr_cr, int *ptr_cr_ret)
{
    int str_encindex = ENCODING_GET(str);
    int res_encindex;
    int str_cr, res_cr;

    str_cr = RSTRING_LEN(str) ? ENC_CODERANGE(str) : ENC_CODERANGE_7BIT;

    if (str_encindex == ptr_encindex) {
        if (str_cr == ENC_CODERANGE_UNKNOWN)
            ptr_cr = ENC_CODERANGE_UNKNOWN;
        else if (ptr_cr == ENC_CODERANGE_UNKNOWN) {
            ptr_cr = coderange_scan(ptr, len, rb_enc_from_index(ptr_encindex));
        }
    }
    else {
        rb_encoding *str_enc = rb_enc_from_index(str_encindex);
        rb_encoding *ptr_enc = rb_enc_from_index(ptr_encindex);
        if (!rb_enc_asciicompat(str_enc) || !rb_enc_asciicompat(ptr_enc)) {
            if (len == 0)
                return str;
            if (RSTRING_LEN(str) == 0) {
                rb_str_buf_cat(str, ptr, len);
                ENCODING_CODERANGE_SET(str, ptr_encindex, ptr_cr);
                return str;
            }
            goto incompatible;
        }
	if (ptr_cr == ENC_CODERANGE_UNKNOWN) {
	    ptr_cr = coderange_scan(ptr, len, ptr_enc);
	}
        if (str_cr == ENC_CODERANGE_UNKNOWN) {
            if (ENCODING_IS_ASCII8BIT(str) || ptr_cr != ENC_CODERANGE_7BIT) {
                str_cr = rb_enc_str_coderange(str);
            }
        }
    }
    if (ptr_cr_ret)
        *ptr_cr_ret = ptr_cr;

    if (rb_encoding_compat &&
        ((str_encindex == rb_utf8_encindex() && ptr_encindex == rb_ascii8bit_encindex()) ||
         (str_encindex == rb_ascii8bit_encindex() && ptr_encindex == rb_utf8_encindex()))) {
        /* fall through to conditional below */
    }
    else if (str_encindex != ptr_encindex &&
        str_cr != ENC_CODERANGE_7BIT &&
        ptr_cr != ENC_CODERANGE_7BIT) {
      incompatible:
        rb_raise(rb_eEncCompatError, "incompatible character encodings: %s and %s",
            rb_enc_name(rb_enc_from_index(str_encindex)),
            rb_enc_name(rb_enc_from_index(ptr_encindex)));
    }

    if (rb_encoding_compat &&
        str_encindex != ptr_encindex &&
        str_cr != ENC_CODERANGE_7BIT && ptr_cr != ENC_CODERANGE_7BIT) {
        /* from fall through above */
        res_encindex = rb_ascii8bit_encindex();
        res_cr = ENC_CODERANGE_VALID;
    }
    else if (str_cr == ENC_CODERANGE_UNKNOWN) {
        res_encindex = str_encindex;
        res_cr = ENC_CODERANGE_UNKNOWN;
    }
    else if (str_cr == ENC_CODERANGE_7BIT) {
        if (ptr_cr == ENC_CODERANGE_7BIT) {
            res_encindex = str_encindex;
            res_cr = ENC_CODERANGE_7BIT;
        }
        else {
            res_encindex = ptr_encindex;
            res_cr = ptr_cr;
        }
    }
    else if (str_cr == ENC_CODERANGE_VALID) {
        res_encindex = str_encindex;
	if (ptr_cr == ENC_CODERANGE_7BIT || ptr_cr == ENC_CODERANGE_VALID)
	    res_cr = str_cr;
	else
	    res_cr = ptr_cr;
    }
    else { /* str_cr == ENC_CODERANGE_BROKEN */
        res_encindex = str_encindex;
        res_cr = str_cr;
        if (0 < len) res_cr = ENC_CODERANGE_UNKNOWN;
    }

    if (len < 0) {
	rb_raise(rb_eArgError, "negative string size (or size too big)");
    }
    str_buf_cat(str, ptr, len);
    ENCODING_CODERANGE_SET(str, res_encindex, res_cr);
    return str;
}

VALUE
rb_enc_str_buf_cat(VALUE str, const char *ptr, long len, rb_encoding *ptr_enc)
{
    return rb_enc_cr_str_buf_cat(str, ptr, len,
        rb_enc_to_index(ptr_enc), ENC_CODERANGE_UNKNOWN, NULL);
}

VALUE
rb_str_buf_cat_ascii(VALUE str, const char *ptr)
{
    /* ptr must reference NUL terminated ASCII string. */
    int encindex = ENCODING_GET(str);
    rb_encoding *enc = rb_enc_from_index(encindex);
    if (rb_enc_asciicompat(enc)) {
        return rb_enc_cr_str_buf_cat(str, ptr, strlen(ptr),
            encindex, ENC_CODERANGE_7BIT, 0);
    }
    else {
        char *buf = ALLOCA_N(char, rb_enc_mbmaxlen(enc));
        while (*ptr) {
            unsigned int c = (unsigned char)*ptr;
            int len = rb_enc_codelen(c, enc);
            rb_enc_mbcput(c, buf, enc);
            rb_enc_cr_str_buf_cat(str, buf, len,
                encindex, ENC_CODERANGE_VALID, 0);
            ptr++;
        }
        return str;
    }
}

VALUE
rb_str_buf_append(VALUE str, VALUE str2)
{
    int str2_cr;

    str2_cr = ENC_CODERANGE(str2);

    rb_enc_cr_str_buf_cat(str, RSTRING_PTR(str2), RSTRING_LEN(str2),
        ENCODING_GET(str2), str2_cr, &str2_cr);

    OBJ_INFECT(str, str2);
    ENC_CODERANGE_SET(str2, str2_cr);

    return str;
}

VALUE
rb_str_append(VALUE str, VALUE str2)
{
    rb_encoding *enc;
    int cr, cr2;
    long len2;

    StringValue(str2);
    if ((len2 = RSTRING_LEN(str2)) > 0 && STR_ASSOC_P(str)) {
        long len1 = RSTRING(str)->as.heap.len, len = len1 + len2;
        enc = rb_enc_check(str, str2);
        cr = ENC_CODERANGE(str);
        if ((cr2 = ENC_CODERANGE(str2)) > cr || RSTRING_LEN(str) == 0)
	    cr = cr2;
        rb_str_modify_expand(str, len2);
        memcpy(RSTRING(str)->as.heap.ptr + len1, RSTRING_PTR(str2), len2);
        TERM_FILL(RSTRING(str)->as.heap.ptr + len, rb_enc_mbminlen(enc));
        RSTRING(str)->as.heap.len = len;
        rb_enc_associate(str, enc);
        ENC_CODERANGE_SET(str, cr);
        OBJ_INFECT(str, str2);
        return str;
    }
    return rb_str_buf_append(str, str2);
}

/*
 *  call-seq:
 *     str << integer       -> str
 *     str.concat(integer)  -> str
 *     str << obj           -> str
 *     str.concat(obj)      -> str
 *
 *  Append---Concatenates the given object to <i>str</i>. If the object is a
 *  <code>Integer</code>, it is considered as a codepoint, and is converted
 *  to a character before concatenation.
 *
 *     a = "hello "
 *     a << "world"   #=> "hello world"
 *     a.concat(33)   #=> "hello world!"
 */

VALUE
rb_str_concat(VALUE str1, VALUE str2)
{
    unsigned int code;
    rb_encoding *enc = STR_ENC_GET(str1);

    if (FIXNUM_P(str2) || RB_TYPE_P(str2, T_BIGNUM)) {
	if (rb_num_to_uint(str2, &code) == 0) {
	}
	else if (FIXNUM_P(str2)) {
	    rb_raise(rb_eRangeError, "%ld out of char range", FIX2LONG(str2));
	}
	else {
	    rb_raise(rb_eRangeError, "bignum out of char range");
	}
    }
    else {
	return rb_str_append(str1, str2);
    }

    if (enc == rb_usascii_encoding()) {
	/* US-ASCII automatically extended to ASCII-8BIT */
	char buf[1];
	buf[0] = (char)code;
	if (code > 0xFF) {
	    rb_raise(rb_eRangeError, "%u out of char range", code);
	}
	rb_str_cat(str1, buf, 1);
	if (code > 127) {
	    rb_enc_associate(str1, rb_ascii8bit_encoding());
	    ENC_CODERANGE_SET(str1, ENC_CODERANGE_VALID);
	}
    }
    else {
	long pos = RSTRING_LEN(str1);
	int cr = ENC_CODERANGE(str1);
	int len;
	char *buf;

	switch (len = rb_enc_codelen(code, enc)) {
	  case ONIGERR_INVALID_CODE_POINT_VALUE:
	    rb_raise(rb_eRangeError, "invalid codepoint 0x%X in %s", code, rb_enc_name(enc));
	    break;
	  case ONIGERR_TOO_BIG_WIDE_CHAR_VALUE:
	  case 0:
	    rb_raise(rb_eRangeError, "%u out of char range", code);
	    break;
	}
	buf = ALLOCA_N(char, len + 1);
	rb_enc_mbcput(code, buf, enc);
	if (rb_enc_precise_mbclen(buf, buf + len + 1, enc) != len) {
	    rb_raise(rb_eRangeError, "invalid codepoint 0x%X in %s", code, rb_enc_name(enc));
	}
	rb_str_resize(str1, pos+len);
	memcpy(RSTRING_PTR(str1) + pos, buf, len);
	if (cr == ENC_CODERANGE_7BIT && code > 127)
	    cr = ENC_CODERANGE_VALID;
	ENC_CODERANGE_SET(str1, cr);
    }
    return str1;
}

/*
 *  call-seq:
 *     str.prepend(other_str)  -> str
 *
 *  Prepend---Prepend the given string to <i>str</i>.
 *
 *     a = "world"
 *     a.prepend("hello ") #=> "hello world"
 *     a                   #=> "hello world"
 */

static VALUE
rb_str_prepend(VALUE str, VALUE str2)
{
    StringValue(str2);
    StringValue(str);
    rb_str_update(str, 0L, 0L, str2);
    return str;
}

st_index_t
rb_str_hash(VALUE str)
{
    int e = ENCODING_GET(str);
    if (e && rb_enc_str_coderange(str) == ENC_CODERANGE_7BIT) {
	e = 0;
    }
    if (rb_encoding_compat && (e == rb_utf8_encindex() || e == rb_ascii8bit_encindex()))
      e = 0;
    return rb_memhash((const void *)RSTRING_PTR(str), RSTRING_LEN(str)) ^ e;
}

int
rb_str_hash_cmp(VALUE str1, VALUE str2)
{
    long len;

    if (!rb_str_comparable(str1, str2)) return 1;
    if (RSTRING_LEN(str1) == (len = RSTRING_LEN(str2)) &&
	memcmp(RSTRING_PTR(str1), RSTRING_PTR(str2), len) == 0) {
	return 0;
    }
    return 1;
}

/*
 * call-seq:
 *    str.hash   -> fixnum
 *
 * Return a hash based on the string's length and content.
 */

static VALUE
rb_str_hash_m(VALUE str)
{
    st_index_t hval = rb_str_hash(str);
    return INT2FIX(hval);
}

#define lesser(a,b) (((a)>(b))?(b):(a))

int
rb_str_comparable(VALUE str1, VALUE str2)
{
    int idx1, idx2;
    int rc1, rc2;

    if (RSTRING_LEN(str1) == 0) return TRUE;
    if (RSTRING_LEN(str2) == 0) return TRUE;
    idx1 = ENCODING_GET(str1);
    idx2 = ENCODING_GET(str2);
    if (idx1 == idx2) return TRUE;
    rc1 = rb_enc_str_coderange(str1);
    rc2 = rb_enc_str_coderange(str2);
    if (rc1 == ENC_CODERANGE_7BIT) {
	if (rc2 == ENC_CODERANGE_7BIT) return TRUE;
	if (rb_enc_asciicompat(rb_enc_from_index(idx2)))
	    return TRUE;
    }
    if (rc2 == ENC_CODERANGE_7BIT) {
	if (rb_enc_asciicompat(rb_enc_from_index(idx1)))
	    return TRUE;
    }
    if (rb_encoding_compat &&
        ((idx1 == rb_utf8_encindex() && idx2 == rb_ascii8bit_encindex()) ||
         (idx1 == rb_ascii8bit_encindex() && idx2 == rb_utf8_encindex()))) {
        return TRUE;
    }
    return FALSE;
}

int
rb_str_cmp(VALUE str1, VALUE str2)
{
    long len1, len2;
    const char *ptr1, *ptr2;
    int retval;

    if (str1 == str2) return 0;
    RSTRING_GETMEM(str1, ptr1, len1);
    RSTRING_GETMEM(str2, ptr2, len2);
    if (ptr1 == ptr2 || (retval = memcmp(ptr1, ptr2, lesser(len1, len2))) == 0) {
	if (len1 == len2) {
	    if (!rb_str_comparable(str1, str2)) {
		if (ENCODING_GET(str1) > ENCODING_GET(str2))
		    return 1;
		return -1;
	    }
	    return 0;
	}
	if (len1 > len2) return 1;
	return -1;
    }
    if (retval > 0) return 1;
    return -1;
}

/* expect tail call optimization */
static VALUE
str_eql(const VALUE str1, const VALUE str2)
{
    const long len = RSTRING_LEN(str1);
    const char *ptr1, *ptr2;

    if (len != RSTRING_LEN(str2)) return Qfalse;
    if (!rb_str_comparable(str1, str2)) return Qfalse;
    if ((ptr1 = RSTRING_PTR(str1)) == (ptr2 = RSTRING_PTR(str2)))
	return Qtrue;
    if (memcmp(ptr1, ptr2, len) == 0)
	return Qtrue;
    return Qfalse;
}

/*
 *  call-seq:
 *     str == obj    -> true or false
 *     str === obj   -> true or false
 *
 *  === Equality
 *
 *  Returns whether +str+ == +obj+, similar to Object#==.
 *
 *  If +obj+ is not an instance of String but responds to +to_str+, then the
 *  two strings are compared using case equality Object#===.
 *
 *  Otherwise, returns similarly to String#eql?, comparing length and content.
 */

VALUE
rb_str_equal(VALUE str1, VALUE str2)
{
    if (str1 == str2) return Qtrue;
    if (!RB_TYPE_P(str2, T_STRING)) {
	if (!rb_respond_to(str2, rb_intern("to_str"))) {
	    return Qfalse;
	}
	return rb_equal(str2, str1);
    }
    return str_eql(str1, str2);
}

/*
 * call-seq:
 *   str.eql?(other)   -> true or false
 *
 * Two strings are equal if they have the same length and content.
 */

static VALUE
rb_str_eql(VALUE str1, VALUE str2)
{
    if (str1 == str2) return Qtrue;
    if (!RB_TYPE_P(str2, T_STRING)) return Qfalse;
    return str_eql(str1, str2);
}

/*
 *  call-seq:
 *     string <=> other_string   -> -1, 0, +1 or nil
 *
 *
 *  Comparison---Returns -1, 0, +1 or nil depending on whether +string+ is less
 *  than, equal to, or greater than +other_string+.
 *
 *  +nil+ is returned if the two values are incomparable.
 *
 *  If the strings are of different lengths, and the strings are equal when
 *  compared up to the shortest length, then the longer string is considered
 *  greater than the shorter one.
 *
 *  <code><=></code> is the basis for the methods <code><</code>,
 *  <code><=</code>, <code>></code>, <code>>=</code>, and
 *  <code>between?</code>, included from module Comparable. The method
 *  String#== does not use Comparable#==.
 *
 *     "abcdef" <=> "abcde"     #=> 1
 *     "abcdef" <=> "abcdef"    #=> 0
 *     "abcdef" <=> "abcdefg"   #=> -1
 *     "abcdef" <=> "ABCDEF"    #=> 1
 */

static VALUE
rb_str_cmp_m(VALUE str1, VALUE str2)
{
    int result;

    if (!RB_TYPE_P(str2, T_STRING)) {
	VALUE tmp = rb_check_funcall(str2, rb_intern("to_str"), 0, 0);
	if (RB_TYPE_P(tmp, T_STRING)) {
	    result = rb_str_cmp(str1, tmp);
	}
	else {
	    return rb_invcmp(str1, str2);
	}
    }
    else {
	result = rb_str_cmp(str1, str2);
    }
    return INT2FIX(result);
}

/*
 *  call-seq:
 *     str.casecmp(other_str)   -> -1, 0, +1 or nil
 *
 *  Case-insensitive version of <code>String#<=></code>.
 *
 *     "abcdef".casecmp("abcde")     #=> 1
 *     "aBcDeF".casecmp("abcdef")    #=> 0
 *     "abcdef".casecmp("abcdefg")   #=> -1
 *     "abcdef".casecmp("ABCDEF")    #=> 0
 */

static VALUE
rb_str_casecmp(VALUE str1, VALUE str2)
{
    long len;
    rb_encoding *enc;
    char *p1, *p1end, *p2, *p2end;

    StringValue(str2);
    enc = rb_enc_compatible(str1, str2);
    if (!enc) {
	return Qnil;
    }

    p1 = RSTRING_PTR(str1); p1end = RSTRING_END(str1);
    p2 = RSTRING_PTR(str2); p2end = RSTRING_END(str2);
    if (single_byte_optimizable(str1) && single_byte_optimizable(str2)) {
	while (p1 < p1end && p2 < p2end) {
	    if (*p1 != *p2) {
		unsigned int c1 = TOUPPER(*p1 & 0xff);
		unsigned int c2 = TOUPPER(*p2 & 0xff);
                if (c1 != c2)
                    return INT2FIX(c1 < c2 ? -1 : 1);
	    }
	    p1++;
	    p2++;
	}
    }
    else {
	while (p1 < p1end && p2 < p2end) {
            int l1, c1 = rb_enc_ascget(p1, p1end, &l1, enc);
            int l2, c2 = rb_enc_ascget(p2, p2end, &l2, enc);

            if (0 <= c1 && 0 <= c2) {
                c1 = TOUPPER(c1);
                c2 = TOUPPER(c2);
                if (c1 != c2)
                    return INT2FIX(c1 < c2 ? -1 : 1);
            }
            else {
                int r;
                l1 = rb_enc_mbclen(p1, p1end, enc);
                l2 = rb_enc_mbclen(p2, p2end, enc);
                len = l1 < l2 ? l1 : l2;
                r = memcmp(p1, p2, len);
                if (r != 0)
                    return INT2FIX(r < 0 ? -1 : 1);
                if (l1 != l2)
                    return INT2FIX(l1 < l2 ? -1 : 1);
            }
	    p1 += l1;
	    p2 += l2;
	}
    }
    if (RSTRING_LEN(str1) == RSTRING_LEN(str2)) return INT2FIX(0);
    if (RSTRING_LEN(str1) > RSTRING_LEN(str2)) return INT2FIX(1);
    return INT2FIX(-1);
}

static long
rb_str_index(VALUE str, VALUE sub, long offset)
{
    char *s, *sptr, *e;
    long pos, len, slen;
    int single_byte = single_byte_optimizable(str);
    rb_encoding *enc;

    enc = rb_enc_check(str, sub);
    if (is_broken_string(sub)) return -1;

    len = single_byte ? RSTRING_LEN(str) : str_strlen(str, enc);
    slen = str_strlen(sub, enc);
    if (offset < 0) {
	offset += len;
	if (offset < 0) return -1;
    }
    if (len - offset < slen) return -1;

    s = RSTRING_PTR(str);
    e = RSTRING_END(str);
    if (offset) {
	offset = str_offset(s, e, offset, enc, single_byte);
	s += offset;
    }
    if (slen == 0) return offset;
    /* need proceed one character at a time */
    sptr = RSTRING_PTR(sub);
    slen = RSTRING_LEN(sub);
    len = RSTRING_LEN(str) - offset;
    for (;;) {
	char *t;
	pos = rb_memsearch(sptr, slen, s, len, enc);
	if (pos < 0) return pos;
	t = rb_enc_right_char_head(s, s+pos, e, enc);
	if (t == s + pos) break;
	len -= t - s;
	if (len <= 0) return -1;
	offset += t - s;
	s = t;
    }
    return pos + offset;
}


/*
 *  call-seq:
 *     str.index(substring [, offset])   -> fixnum or nil
 *     str.index(regexp [, offset])      -> fixnum or nil
 *
 *  Returns the index of the first occurrence of the given <i>substring</i> or
 *  pattern (<i>regexp</i>) in <i>str</i>. Returns <code>nil</code> if not
 *  found. If the second parameter is present, it specifies the position in the
 *  string to begin the search.
 *
 *     "hello".index('e')             #=> 1
 *     "hello".index('lo')            #=> 3
 *     "hello".index('a')             #=> nil
 *     "hello".index(?e)              #=> 1
 *     "hello".index(/[aeiou]/, -3)   #=> 4
 */

static VALUE
rb_str_index_m(int argc, VALUE *argv, VALUE str)
{
    VALUE sub;
    VALUE initpos;
    long pos;

    if (rb_scan_args(argc, argv, "11", &sub, &initpos) == 2) {
	pos = NUM2LONG(initpos);
    }
    else {
	pos = 0;
    }
    if (pos < 0) {
	pos += str_strlen(str, STR_ENC_GET(str));
	if (pos < 0) {
	    if (RB_TYPE_P(sub, T_REGEXP)) {
		rb_backref_set(Qnil);
	    }
	    return Qnil;
	}
    }

    if (SPECIAL_CONST_P(sub)) goto generic;
    switch (BUILTIN_TYPE(sub)) {
      case T_REGEXP:
	if (pos > str_strlen(str, STR_ENC_GET(str)))
	    return Qnil;
	pos = str_offset(RSTRING_PTR(str), RSTRING_END(str), pos,
			 rb_enc_check(str, sub), single_byte_optimizable(str));

	pos = rb_reg_search(sub, str, pos, 0);
	pos = rb_str_sublen(str, pos);
	break;

      generic:
      default: {
	VALUE tmp;

	tmp = rb_check_string_type(sub);
	if (NIL_P(tmp)) {
	    rb_raise(rb_eTypeError, "type mismatch: %s given",
		     rb_obj_classname(sub));
	}
	sub = tmp;
      }
	/* fall through */
      case T_STRING:
	pos = rb_str_index(str, sub, pos);
	pos = rb_str_sublen(str, pos);
	break;
    }

    if (pos == -1) return Qnil;
    return LONG2NUM(pos);
}

#ifdef HAVE_MEMRCHR
static long
str_rindex(VALUE str, VALUE sub, const char *s, long pos, rb_encoding *enc)
{
    char *hit, *adjusted;
    int c;
    long slen, searchlen;
    char *sbeg, *e, *t;

    slen = RSTRING_LEN(sub);
    if (slen == 0) return pos;
    sbeg = RSTRING_PTR(str);
    e = RSTRING_END(str);
    t = RSTRING_PTR(sub);
    c = *t & 0xff;
    searchlen = s - sbeg + 1;

    do {
	hit = memrchr(sbeg, c, searchlen);
	if (!hit) break;
	adjusted = rb_enc_left_char_head(sbeg, hit, e, enc);
	if (hit != adjusted) {
	    searchlen = adjusted - sbeg;
	    continue;
	}
	if (memcmp(hit, t, slen) == 0)
	    return rb_str_sublen(str, hit - sbeg);
	searchlen = adjusted - sbeg;
    } while (searchlen > 0);

    return -1;
}
#else
static long
str_rindex(VALUE str, VALUE sub, const char *s, long pos, rb_encoding *enc)
{
    long slen;
    char *sbeg, *e, *t;

    sbeg = RSTRING_PTR(str);
    e = RSTRING_END(str);
    t = RSTRING_PTR(sub);
    slen = RSTRING_LEN(sub);

    while (s) {
	if (memcmp(s, t, slen) == 0) {
	    return pos;
	}
	if (pos == 0) break;
	pos--;
	s = rb_enc_prev_char(sbeg, s, e, enc);
    }

    return -1;
}
#endif

static long
rb_str_rindex(VALUE str, VALUE sub, long pos)
{
    long len, slen;
    char *sbeg, *s;
    rb_encoding *enc;
    int singlebyte;

    enc = rb_enc_check(str, sub);
    if (is_broken_string(sub)) return -1;
    singlebyte = single_byte_optimizable(str);
    len = singlebyte ? RSTRING_LEN(str) : str_strlen(str, enc);
    slen = str_strlen(sub, enc);

    /* substring longer than string */
    if (len < slen) return -1;
    if (len - pos < slen) pos = len - slen;
    if (len == 0) return pos;

    sbeg = RSTRING_PTR(str);

    if (pos == 0) {
	if (memcmp(sbeg, RSTRING_PTR(sub), RSTRING_LEN(sub)) == 0)
	    return 0;
	else
	    return -1;
    }

    s = str_nth(sbeg, RSTRING_END(str), pos, enc, singlebyte);
    return str_rindex(str, sub, s, pos, enc);
}


/*
 *  call-seq:
 *     str.rindex(substring [, fixnum])   -> fixnum or nil
 *     str.rindex(regexp [, fixnum])   -> fixnum or nil
 *
 *  Returns the index of the last occurrence of the given <i>substring</i> or
 *  pattern (<i>regexp</i>) in <i>str</i>. Returns <code>nil</code> if not
 *  found. If the second parameter is present, it specifies the position in the
 *  string to end the search---characters beyond this point will not be
 *  considered.
 *
 *     "hello".rindex('e')             #=> 1
 *     "hello".rindex('l')             #=> 3
 *     "hello".rindex('a')             #=> nil
 *     "hello".rindex(?e)              #=> 1
 *     "hello".rindex(/[aeiou]/, -2)   #=> 1
 */

static VALUE
rb_str_rindex_m(int argc, VALUE *argv, VALUE str)
{
    VALUE sub;
    VALUE vpos;
    rb_encoding *enc = STR_ENC_GET(str);
    long pos, len = str_strlen(str, enc);

    if (rb_scan_args(argc, argv, "11", &sub, &vpos) == 2) {
	pos = NUM2LONG(vpos);
	if (pos < 0) {
	    pos += len;
	    if (pos < 0) {
		if (RB_TYPE_P(sub, T_REGEXP)) {
		    rb_backref_set(Qnil);
		}
		return Qnil;
	    }
	}
	if (pos > len) pos = len;
    }
    else {
	pos = len;
    }

    if (SPECIAL_CONST_P(sub)) goto generic;
    switch (BUILTIN_TYPE(sub)) {
      case T_REGEXP:
	/* enc = rb_get_check(str, sub); */
	pos = str_offset(RSTRING_PTR(str), RSTRING_END(str), pos,
			 STR_ENC_GET(str), single_byte_optimizable(str));

	if (!RREGEXP(sub)->ptr || RREGEXP_SRC_LEN(sub)) {
	    pos = rb_reg_search(sub, str, pos, 1);
	    pos = rb_str_sublen(str, pos);
	}
	if (pos >= 0) return LONG2NUM(pos);
	break;

      generic:
      default: {
	VALUE tmp;

	tmp = rb_check_string_type(sub);
	if (NIL_P(tmp)) {
	    rb_raise(rb_eTypeError, "type mismatch: %s given",
		     rb_obj_classname(sub));
	}
	sub = tmp;
      }
	/* fall through */
      case T_STRING:
	pos = rb_str_rindex(str, sub, pos);
	if (pos >= 0) return LONG2NUM(pos);
	break;
    }
    return Qnil;
}

/*
 *  call-seq:
 *     str =~ obj   -> fixnum or nil
 *
 *  Match---If <i>obj</i> is a <code>Regexp</code>, use it as a pattern to match
 *  against <i>str</i>,and returns the position the match starts, or
 *  <code>nil</code> if there is no match. Otherwise, invokes
 *  <i>obj.=~</i>, passing <i>str</i> as an argument. The default
 *  <code>=~</code> in <code>Object</code> returns <code>nil</code>.
 *
 *  Note: <code>str =~ regexp</code> is not the same as
 *  <code>regexp =~ str</code>. Strings captured from named capture groups
 *  are assigned to local variables only in the second case.
 *
 *     "cat o' 9 tails" =~ /\d/   #=> 7
 *     "cat o' 9 tails" =~ 9      #=> nil
 */

static VALUE
rb_str_match(VALUE x, VALUE y)
{
    if (SPECIAL_CONST_P(y)) goto generic;
    switch (BUILTIN_TYPE(y)) {
      case T_STRING:
	rb_raise(rb_eTypeError, "type mismatch: String given");

      case T_REGEXP:
	return rb_reg_match(y, x);

      generic:
      default:
	return rb_funcall(y, rb_intern("=~"), 1, x);
    }
}


static VALUE get_pat(VALUE, int);


/*
 *  call-seq:
 *     str.match(pattern)        -> matchdata or nil
 *     str.match(pattern, pos)   -> matchdata or nil
 *
 *  Converts <i>pattern</i> to a <code>Regexp</code> (if it isn't already one),
 *  then invokes its <code>match</code> method on <i>str</i>.  If the second
 *  parameter is present, it specifies the position in the string to begin the
 *  search.
 *
 *     'hello'.match('(.)\1')      #=> #<MatchData "ll" 1:"l">
 *     'hello'.match('(.)\1')[0]   #=> "ll"
 *     'hello'.match(/(.)\1/)[0]   #=> "ll"
 *     'hello'.match('xx')         #=> nil
 *
 *  If a block is given, invoke the block with MatchData if match succeed, so
 *  that you can write
 *
 *     str.match(pat) {|m| ...}
 *
 *  instead of
 *
 *     if m = str.match(pat)
 *       ...
 *     end
 *
 *  The return value is a value from block execution in this case.
 */

static VALUE
rb_str_match_m(int argc, VALUE *argv, VALUE str)
{
    VALUE re, result;
    if (argc < 1)
	rb_check_arity(argc, 1, 2);
    re = argv[0];
    argv[0] = str;
    result = rb_funcall2(get_pat(re, 0), rb_intern("match"), argc, argv);
    if (!NIL_P(result) && rb_block_given_p()) {
	return rb_yield(result);
    }
    return result;
}

enum neighbor_char {
    NEIGHBOR_NOT_CHAR,
    NEIGHBOR_FOUND,
    NEIGHBOR_WRAPPED
};

static enum neighbor_char
enc_succ_char(char *p, long len, rb_encoding *enc)
{
    long i;
    int l;

    if (rb_enc_mbminlen(enc) > 1) {
	/* wchar, trivial case */
	int r = rb_enc_precise_mbclen(p, p + len, enc), c;
	if (!MBCLEN_CHARFOUND_P(r)) {
	    return NEIGHBOR_NOT_CHAR;
	}
	c = rb_enc_mbc_to_codepoint(p, p + len, enc) + 1;
	l = rb_enc_code_to_mbclen(c, enc);
	if (!l) return NEIGHBOR_NOT_CHAR;
	if (l != len) return NEIGHBOR_WRAPPED;
	rb_enc_mbcput(c, p, enc);
	r = rb_enc_precise_mbclen(p, p + len, enc);
	if (!MBCLEN_CHARFOUND_P(r)) {
	    return NEIGHBOR_NOT_CHAR;
	}
	return NEIGHBOR_FOUND;
    }
    while (1) {
        for (i = len-1; 0 <= i && (unsigned char)p[i] == 0xff; i--)
            p[i] = '\0';
        if (i < 0)
            return NEIGHBOR_WRAPPED;
        ++((unsigned char*)p)[i];
        l = rb_enc_precise_mbclen(p, p+len, enc);
        if (MBCLEN_CHARFOUND_P(l)) {
            l = MBCLEN_CHARFOUND_LEN(l);
            if (l == len) {
                return NEIGHBOR_FOUND;
            }
            else {
                memset(p+l, 0xff, len-l);
            }
        }
        if (MBCLEN_INVALID_P(l) && i < len-1) {
            long len2;
            int l2;
            for (len2 = len-1; 0 < len2; len2--) {
                l2 = rb_enc_precise_mbclen(p, p+len2, enc);
                if (!MBCLEN_INVALID_P(l2))
                    break;
            }
            memset(p+len2+1, 0xff, len-(len2+1));
        }
    }
}

static enum neighbor_char
enc_pred_char(char *p, long len, rb_encoding *enc)
{
    long i;
    int l;
    if (rb_enc_mbminlen(enc) > 1) {
	/* wchar, trivial case */
	int r = rb_enc_precise_mbclen(p, p + len, enc), c;
	if (!MBCLEN_CHARFOUND_P(r)) {
	    return NEIGHBOR_NOT_CHAR;
	}
	c = rb_enc_mbc_to_codepoint(p, p + len, enc);
	if (!c) return NEIGHBOR_NOT_CHAR;
	--c;
	l = rb_enc_code_to_mbclen(c, enc);
	if (!l) return NEIGHBOR_NOT_CHAR;
	if (l != len) return NEIGHBOR_WRAPPED;
	rb_enc_mbcput(c, p, enc);
	r = rb_enc_precise_mbclen(p, p + len, enc);
	if (!MBCLEN_CHARFOUND_P(r)) {
	    return NEIGHBOR_NOT_CHAR;
	}
	return NEIGHBOR_FOUND;
    }
    while (1) {
        for (i = len-1; 0 <= i && (unsigned char)p[i] == 0; i--)
            p[i] = '\xff';
        if (i < 0)
            return NEIGHBOR_WRAPPED;
        --((unsigned char*)p)[i];
        l = rb_enc_precise_mbclen(p, p+len, enc);
        if (MBCLEN_CHARFOUND_P(l)) {
            l = MBCLEN_CHARFOUND_LEN(l);
            if (l == len) {
                return NEIGHBOR_FOUND;
            }
            else {
                memset(p+l, 0, len-l);
            }
        }
        if (MBCLEN_INVALID_P(l) && i < len-1) {
            long len2;
            int l2;
            for (len2 = len-1; 0 < len2; len2--) {
                l2 = rb_enc_precise_mbclen(p, p+len2, enc);
                if (!MBCLEN_INVALID_P(l2))
                    break;
            }
            memset(p+len2+1, 0, len-(len2+1));
        }
    }
}

/*
  overwrite +p+ by succeeding letter in +enc+ and returns
  NEIGHBOR_FOUND or NEIGHBOR_WRAPPED.
  When NEIGHBOR_WRAPPED, carried-out letter is stored into carry.
  assuming each ranges are successive, and mbclen
  never change in each ranges.
  NEIGHBOR_NOT_CHAR is returned if invalid character or the range has only one
  character.
 */
static enum neighbor_char
enc_succ_alnum_char(char *p, long len, rb_encoding *enc, char *carry)
{
    enum neighbor_char ret;
    unsigned int c;
    int ctype;
    int range;
    char save[ONIGENC_CODE_TO_MBC_MAXLEN];

    c = rb_enc_mbc_to_codepoint(p, p+len, enc);
    if (rb_enc_isctype(c, ONIGENC_CTYPE_DIGIT, enc))
        ctype = ONIGENC_CTYPE_DIGIT;
    else if (rb_enc_isctype(c, ONIGENC_CTYPE_ALPHA, enc))
        ctype = ONIGENC_CTYPE_ALPHA;
    else
        return NEIGHBOR_NOT_CHAR;

    MEMCPY(save, p, char, len);
    ret = enc_succ_char(p, len, enc);
    if (ret == NEIGHBOR_FOUND) {
        c = rb_enc_mbc_to_codepoint(p, p+len, enc);
        if (rb_enc_isctype(c, ctype, enc))
            return NEIGHBOR_FOUND;
    }
    MEMCPY(p, save, char, len);
    range = 1;
    while (1) {
        MEMCPY(save, p, char, len);
        ret = enc_pred_char(p, len, enc);
        if (ret == NEIGHBOR_FOUND) {
            c = rb_enc_mbc_to_codepoint(p, p+len, enc);
            if (!rb_enc_isctype(c, ctype, enc)) {
                MEMCPY(p, save, char, len);
                break;
            }
        }
        else {
            MEMCPY(p, save, char, len);
            break;
        }
        range++;
    }
    if (range == 1) {
        return NEIGHBOR_NOT_CHAR;
    }

    if (ctype != ONIGENC_CTYPE_DIGIT) {
        MEMCPY(carry, p, char, len);
        return NEIGHBOR_WRAPPED;
    }

    MEMCPY(carry, p, char, len);
    enc_succ_char(carry, len, enc);
    return NEIGHBOR_WRAPPED;
}


/*
 *  call-seq:
 *     str.succ   -> new_str
 *     str.next   -> new_str
 *
 *  Returns the successor to <i>str</i>. The successor is calculated by
 *  incrementing characters starting from the rightmost alphanumeric (or
 *  the rightmost character if there are no alphanumerics) in the
 *  string. Incrementing a digit always results in another digit, and
 *  incrementing a letter results in another letter of the same case.
 *  Incrementing nonalphanumerics uses the underlying character set's
 *  collating sequence.
 *
 *  If the increment generates a ``carry,'' the character to the left of
 *  it is incremented. This process repeats until there is no carry,
 *  adding an additional character if necessary.
 *
 *     "abcd".succ        #=> "abce"
 *     "THX1138".succ     #=> "THX1139"
 *     "<<koala>>".succ   #=> "<<koalb>>"
 *     "1999zzz".succ     #=> "2000aaa"
 *     "ZZZ9999".succ     #=> "AAAA0000"
 *     "***".succ         #=> "**+"
 */

VALUE
rb_str_succ(VALUE orig)
{
    rb_encoding *enc;
    VALUE str;
    char *sbeg, *s, *e, *last_alnum = 0;
    int c = -1;
    long l;
    char carry[ONIGENC_CODE_TO_MBC_MAXLEN] = "\1";
    long carry_pos = 0, carry_len = 1;
    enum neighbor_char neighbor = NEIGHBOR_FOUND;

    str = rb_str_new5(orig, RSTRING_PTR(orig), RSTRING_LEN(orig));
    rb_enc_cr_str_copy_for_substr(str, orig);
    OBJ_INFECT(str, orig);
    if (RSTRING_LEN(str) == 0) return str;

    enc = STR_ENC_GET(orig);
    sbeg = RSTRING_PTR(str);
    s = e = sbeg + RSTRING_LEN(str);

    while ((s = rb_enc_prev_char(sbeg, s, e, enc)) != 0) {
	if (neighbor == NEIGHBOR_NOT_CHAR && last_alnum) {
	    if (ISALPHA(*last_alnum) ? ISDIGIT(*s) :
		ISDIGIT(*last_alnum) ? ISALPHA(*s) : 0) {
		s = last_alnum;
		break;
	    }
	}
	l = rb_enc_precise_mbclen(s, e, enc);
	if (!ONIGENC_MBCLEN_CHARFOUND_P(l)) continue;
	l = ONIGENC_MBCLEN_CHARFOUND_LEN(l);
        neighbor = enc_succ_alnum_char(s, l, enc, carry);
        switch (neighbor) {
	  case NEIGHBOR_NOT_CHAR:
	    continue;
	  case NEIGHBOR_FOUND:
	    return str;
	  case NEIGHBOR_WRAPPED:
	    last_alnum = s;
	    break;
	}
        c = 1;
        carry_pos = s - sbeg;
        carry_len = l;
    }
    if (c == -1) {		/* str contains no alnum */
	s = e;
	while ((s = rb_enc_prev_char(sbeg, s, e, enc)) != 0) {
            enum neighbor_char neighbor;
	    char tmp[ONIGENC_CODE_TO_MBC_MAXLEN];
	    l = rb_enc_precise_mbclen(s, e, enc);
	    if (!ONIGENC_MBCLEN_CHARFOUND_P(l)) continue;
	    l = ONIGENC_MBCLEN_CHARFOUND_LEN(l);
	    MEMCPY(tmp, s, char, l);
	    neighbor = enc_succ_char(tmp, l, enc);
	    switch (neighbor) {
	      case NEIGHBOR_FOUND:
		MEMCPY(s, tmp, char, l);
                return str;
		break;
	      case NEIGHBOR_WRAPPED:
		MEMCPY(s, tmp, char, l);
		break;
	      case NEIGHBOR_NOT_CHAR:
		break;
	    }
            if (rb_enc_precise_mbclen(s, s+l, enc) != l) {
                /* wrapped to \0...\0.  search next valid char. */
                enc_succ_char(s, l, enc);
            }
            if (!rb_enc_asciicompat(enc)) {
                MEMCPY(carry, s, char, l);
                carry_len = l;
            }
            carry_pos = s - sbeg;
	}
    }
    RESIZE_CAPA(str, RSTRING_LEN(str) + carry_len);
    s = RSTRING_PTR(str) + carry_pos;
    memmove(s + carry_len, s, RSTRING_LEN(str) - carry_pos);
    memmove(s, carry, carry_len);
    STR_SET_LEN(str, RSTRING_LEN(str) + carry_len);
    RSTRING_PTR(str)[RSTRING_LEN(str)] = '\0';
    rb_enc_str_coderange(str);
    return str;
}


/*
 *  call-seq:
 *     str.succ!   -> str
 *     str.next!   -> str
 *
 *  Equivalent to <code>String#succ</code>, but modifies the receiver in
 *  place.
 */

static VALUE
rb_str_succ_bang(VALUE str)
{
    rb_str_shared_replace(str, rb_str_succ(str));

    return str;
}


/*
 *  call-seq:
 *     str.upto(other_str, exclusive=false) {|s| block }   -> str
 *     str.upto(other_str, exclusive=false)                -> an_enumerator
 *
 *  Iterates through successive values, starting at <i>str</i> and
 *  ending at <i>other_str</i> inclusive, passing each value in turn to
 *  the block. The <code>String#succ</code> method is used to generate
 *  each value.  If optional second argument exclusive is omitted or is false,
 *  the last value will be included; otherwise it will be excluded.
 *
 *  If no block is given, an enumerator is returned instead.
 *
 *     "a8".upto("b6") {|s| print s, ' ' }
 *     for s in "a8".."b6"
 *       print s, ' '
 *     end
 *
 *  <em>produces:</em>
 *
 *     a8 a9 b0 b1 b2 b3 b4 b5 b6
 *     a8 a9 b0 b1 b2 b3 b4 b5 b6
 *
 *  If <i>str</i> and <i>other_str</i> contains only ascii numeric characters,
 *  both are recognized as decimal numbers. In addition, the width of
 *  string (e.g. leading zeros) is handled appropriately.
 *
 *     "9".upto("11").to_a   #=> ["9", "10", "11"]
 *     "25".upto("5").to_a   #=> []
 *     "07".upto("11").to_a  #=> ["07", "08", "09", "10", "11"]
 */

static VALUE
rb_str_upto(int argc, VALUE *argv, VALUE beg)
{
    VALUE end, exclusive;
    VALUE current, after_end;
    ID succ;
    int n, excl, ascii;
    rb_encoding *enc;

    rb_scan_args(argc, argv, "11", &end, &exclusive);
    RETURN_ENUMERATOR(beg, argc, argv);
    excl = RTEST(exclusive);
    CONST_ID(succ, "succ");
    StringValue(end);
    enc = rb_enc_check(beg, end);
    ascii = (is_ascii_string(beg) && is_ascii_string(end));
    /* single character */
    if (RSTRING_LEN(beg) == 1 && RSTRING_LEN(end) == 1 && ascii) {
	char c = RSTRING_PTR(beg)[0];
	char e = RSTRING_PTR(end)[0];

	if (c > e || (excl && c == e)) return beg;
	for (;;) {
	    rb_yield(rb_enc_str_new(&c, 1, enc));
	    if (!excl && c == e) break;
	    c++;
	    if (excl && c == e) break;
	}
	return beg;
    }
    /* both edges are all digits */
    if (ascii && ISDIGIT(RSTRING_PTR(beg)[0]) && ISDIGIT(RSTRING_PTR(end)[0])) {
	char *s, *send;
	VALUE b, e;
	int width;

	s = RSTRING_PTR(beg); send = RSTRING_END(beg);
	width = rb_long2int(send - s);
	while (s < send) {
	    if (!ISDIGIT(*s)) goto no_digits;
	    s++;
	}
	s = RSTRING_PTR(end); send = RSTRING_END(end);
	while (s < send) {
	    if (!ISDIGIT(*s)) goto no_digits;
	    s++;
	}
	b = rb_str_to_inum(beg, 10, FALSE);
	e = rb_str_to_inum(end, 10, FALSE);
	if (FIXNUM_P(b) && FIXNUM_P(e)) {
	    long bi = FIX2LONG(b);
	    long ei = FIX2LONG(e);
	    rb_encoding *usascii = rb_usascii_encoding();

	    while (bi <= ei) {
		if (excl && bi == ei) break;
		rb_yield(rb_enc_sprintf(usascii, "%.*ld", width, bi));
		bi++;
	    }
	}
	else {
	    ID op = excl ? '<' : rb_intern("<=");
	    VALUE args[2], fmt = rb_obj_freeze(rb_usascii_str_new_cstr("%.*d"));

	    args[0] = INT2FIX(width);
	    while (rb_funcall(b, op, 1, e)) {
		args[1] = b;
		rb_yield(rb_str_format(numberof(args), args, fmt));
		b = rb_funcall(b, succ, 0, 0);
	    }
	}
	return beg;
    }
    /* normal case */
  no_digits:
    n = rb_str_cmp(beg, end);
    if (n > 0 || (excl && n == 0)) return beg;

    after_end = rb_funcall(end, succ, 0, 0);
    current = rb_str_dup(beg);
    while (!rb_str_equal(current, after_end)) {
	VALUE next = Qnil;
	if (excl || !rb_str_equal(current, end))
	    next = rb_funcall(current, succ, 0, 0);
	rb_yield(current);
	if (NIL_P(next)) break;
	current = next;
	StringValue(current);
	if (excl && rb_str_equal(current, end)) break;
	if (RSTRING_LEN(current) > RSTRING_LEN(end) || RSTRING_LEN(current) == 0)
	    break;
    }

    return beg;
}

static VALUE
rb_str_subpat(VALUE str, VALUE re, VALUE backref)
{
    if (rb_reg_search(re, str, 0, 0) >= 0) {
        VALUE match = rb_backref_get();
        int nth = rb_reg_backref_number(match, backref);
	return rb_reg_nth_match(nth, match);
    }
    return Qnil;
}

static VALUE
rb_str_aref(VALUE str, VALUE indx)
{
    long idx;

    if (FIXNUM_P(indx)) {
	idx = FIX2LONG(indx);

      num_index:
	str = rb_str_substr(str, idx, 1);
	if (!NIL_P(str) && RSTRING_LEN(str) == 0) return Qnil;
	return str;
    }

    if (SPECIAL_CONST_P(indx)) goto generic;
    switch (BUILTIN_TYPE(indx)) {
      case T_REGEXP:
	return rb_str_subpat(str, indx, INT2FIX(0));

      case T_STRING:
	if (rb_str_index(str, indx, 0) != -1)
	    return rb_str_dup(indx);
	return Qnil;

      generic:
      default:
	/* check if indx is Range */
	{
	    long beg, len;
	    VALUE tmp;

	    len = str_strlen(str, STR_ENC_GET(str));
	    switch (rb_range_beg_len(indx, &beg, &len, len, 0)) {
	      case Qfalse:
		break;
	      case Qnil:
		return Qnil;
	      default:
		tmp = rb_str_substr(str, beg, len);
		return tmp;
	    }
	}
	idx = NUM2LONG(indx);
	goto num_index;
    }

    UNREACHABLE;
}


/*
 *  call-seq:
 *     str[index]                 -> new_str or nil
 *     str[start, length]         -> new_str or nil
 *     str[range]                 -> new_str or nil
 *     str[regexp]                -> new_str or nil
 *     str[regexp, capture]       -> new_str or nil
 *     str[match_str]             -> new_str or nil
 *     str.slice(index)           -> new_str or nil
 *     str.slice(start, length)   -> new_str or nil
 *     str.slice(range)           -> new_str or nil
 *     str.slice(regexp)          -> new_str or nil
 *     str.slice(regexp, capture) -> new_str or nil
 *     str.slice(match_str)       -> new_str or nil
 *
 *  Element Reference --- If passed a single +index+, returns a substring of
 *  one character at that index. If passed a +start+ index and a +length+,
 *  returns a substring containing +length+ characters starting at the
 *  +index+. If passed a +range+, its beginning and end are interpreted as
 *  offsets delimiting the substring to be returned.
 *
 *  In these three cases, if an index is negative, it is counted from the end
 *  of the string.  For the +start+ and +range+ cases the starting index
 *  is just before a character and an index matching the string's size.
 *  Additionally, an empty string is returned when the starting index for a
 *  character range is at the end of the string.
 *
 *  Returns +nil+ if the initial index falls outside the string or the length
 *  is negative.
 *
 *  If a +Regexp+ is supplied, the matching portion of the string is
 *  returned.  If a +capture+ follows the regular expression, which may be a
 *  capture group index or name, follows the regular expression that component
 *  of the MatchData is returned instead.
 *
 *  If a +match_str+ is given, that string is returned if it occurs in
 *  the string.
 *
 *  Returns +nil+ if the regular expression does not match or the match string
 *  cannot be found.
 *
 *     a = "hello there"
 *
 *     a[1]                   #=> "e"
 *     a[2, 3]                #=> "llo"
 *     a[2..3]                #=> "ll"
 *
 *     a[-3, 2]               #=> "er"
 *     a[7..-2]               #=> "her"
 *     a[-4..-2]              #=> "her"
 *     a[-2..-4]              #=> ""
 *
 *     a[11, 0]               #=> ""
 *     a[11]                  #=> nil
 *     a[12, 0]               #=> nil
 *     a[12..-1]              #=> nil
 *
 *     a[/[aeiou](.)\1/]      #=> "ell"
 *     a[/[aeiou](.)\1/, 0]   #=> "ell"
 *     a[/[aeiou](.)\1/, 1]   #=> "l"
 *     a[/[aeiou](.)\1/, 2]   #=> nil
 *
 *     a[/(?<vowel>[aeiou])(?<non_vowel>[^aeiou])/, "non_vowel"] #=> "l"
 *     a[/(?<vowel>[aeiou])(?<non_vowel>[^aeiou])/, "vowel"]     #=> "e"
 *
 *     a["lo"]                #=> "lo"
 *     a["bye"]               #=> nil
 */

static VALUE
rb_str_aref_m(int argc, VALUE *argv, VALUE str)
{
    if (argc == 2) {
	if (RB_TYPE_P(argv[0], T_REGEXP)) {
	    return rb_str_subpat(str, argv[0], argv[1]);
	}
	return rb_str_substr(str, NUM2LONG(argv[0]), NUM2LONG(argv[1]));
    }
    rb_check_arity(argc, 1, 2);
    return rb_str_aref(str, argv[0]);
}

VALUE
rb_str_drop_bytes(VALUE str, long len)
{
    char *ptr = RSTRING_PTR(str);
    long olen = RSTRING_LEN(str), nlen;

    str_modifiable(str);
    if (len > olen) len = olen;
    nlen = olen - len;
    if (nlen <= RSTRING_EMBED_LEN_MAX) {
	char *oldptr = ptr;
	int fl = (int)(RBASIC(str)->flags & (STR_NOEMBED|ELTS_SHARED));
	STR_SET_EMBED(str);
	STR_SET_EMBED_LEN(str, nlen);
	ptr = RSTRING(str)->as.ary;
	memmove(ptr, oldptr + len, nlen);
	if (fl == STR_NOEMBED) xfree(oldptr);
    }
    else {
	if (!STR_SHARED_P(str)) rb_str_new4(str);
	ptr = RSTRING(str)->as.heap.ptr += len;
	RSTRING(str)->as.heap.len = nlen;
    }
    ptr[nlen] = 0;
    ENC_CODERANGE_CLEAR(str);
    return str;
}

static void
rb_str_splice_0(VALUE str, long beg, long len, VALUE val)
{
    if (beg == 0 && RSTRING_LEN(val) == 0) {
	rb_str_drop_bytes(str, len);
	OBJ_INFECT(str, val);
	return;
    }

    rb_str_modify(str);
    if (len < RSTRING_LEN(val)) {
	/* expand string */
	RESIZE_CAPA(str, RSTRING_LEN(str) + RSTRING_LEN(val) - len + TERM_LEN(str));
    }

    if (RSTRING_LEN(val) != len) {
	memmove(RSTRING_PTR(str) + beg + RSTRING_LEN(val),
		RSTRING_PTR(str) + beg + len,
		RSTRING_LEN(str) - (beg + len));
    }
    if (RSTRING_LEN(val) < beg && len < 0) {
	MEMZERO(RSTRING_PTR(str) + RSTRING_LEN(str), char, -len);
    }
    if (RSTRING_LEN(val) > 0) {
	memmove(RSTRING_PTR(str)+beg, RSTRING_PTR(val), RSTRING_LEN(val));
    }
    STR_SET_LEN(str, RSTRING_LEN(str) + RSTRING_LEN(val) - len);
    if (RSTRING_PTR(str)) {
	RSTRING_PTR(str)[RSTRING_LEN(str)] = '\0';
    }
    OBJ_INFECT(str, val);
}

static void
rb_str_splice(VALUE str, long beg, long len, VALUE val)
{
    long slen;
    char *p, *e;
    rb_encoding *enc;
    int singlebyte = single_byte_optimizable(str);
    int cr;

    if (len < 0) rb_raise(rb_eIndexError, "negative length %ld", len);

    StringValue(val);
    enc = rb_enc_check(str, val);
    slen = str_strlen(str, enc);

    if (slen < beg) {
      out_of_range:
	rb_raise(rb_eIndexError, "index %ld out of string", beg);
    }
    if (beg < 0) {
	if (-beg > slen) {
	    goto out_of_range;
	}
	beg += slen;
    }
    if (slen < len || slen < beg + len) {
	len = slen - beg;
    }
    str_modify_keep_cr(str);
    p = str_nth(RSTRING_PTR(str), RSTRING_END(str), beg, enc, singlebyte);
    if (!p) p = RSTRING_END(str);
    e = str_nth(p, RSTRING_END(str), len, enc, singlebyte);
    if (!e) e = RSTRING_END(str);
    /* error check */
    beg = p - RSTRING_PTR(str);	/* physical position */
    len = e - p;		/* physical length */
    rb_str_splice_0(str, beg, len, val);
    rb_enc_associate(str, enc);
    cr = ENC_CODERANGE_AND(ENC_CODERANGE(str), ENC_CODERANGE(val));
    if (cr != ENC_CODERANGE_BROKEN)
	ENC_CODERANGE_SET(str, cr);
}

void
rb_str_update(VALUE str, long beg, long len, VALUE val)
{
    rb_str_splice(str, beg, len, val);
}

static void
rb_str_subpat_set(VALUE str, VALUE re, VALUE backref, VALUE val)
{
    int nth;
    VALUE match;
    long start, end, len;
    rb_encoding *enc;
    struct re_registers *regs;

    if (rb_reg_search(re, str, 0, 0) < 0) {
	rb_raise(rb_eIndexError, "regexp not matched");
    }
    match = rb_backref_get();
    nth = rb_reg_backref_number(match, backref);
    regs = RMATCH_REGS(match);
    if (nth >= regs->num_regs) {
      out_of_range:
	rb_raise(rb_eIndexError, "index %d out of regexp", nth);
    }
    if (nth < 0) {
	if (-nth >= regs->num_regs) {
	    goto out_of_range;
	}
	nth += regs->num_regs;
    }

    start = BEG(nth);
    if (start == -1) {
	rb_raise(rb_eIndexError, "regexp group %d not matched", nth);
    }
    end = END(nth);
    len = end - start;
    StringValue(val);
    enc = rb_enc_check(str, val);
    rb_str_splice_0(str, start, len, val);
    rb_enc_associate(str, enc);
}

static VALUE
rb_str_aset(VALUE str, VALUE indx, VALUE val)
{
    long idx, beg;

    if (FIXNUM_P(indx)) {
	idx = FIX2LONG(indx);
      num_index:
	rb_str_splice(str, idx, 1, val);
	return val;
    }

    if (SPECIAL_CONST_P(indx)) goto generic;
    switch (TYPE(indx)) {
      case T_REGEXP:
	rb_str_subpat_set(str, indx, INT2FIX(0), val);
	return val;

      case T_STRING:
	beg = rb_str_index(str, indx, 0);
	if (beg < 0) {
	    rb_raise(rb_eIndexError, "string not matched");
	}
	beg = rb_str_sublen(str, beg);
	rb_str_splice(str, beg, str_strlen(indx, 0), val);
	return val;

      generic:
      default:
	/* check if indx is Range */
	{
	    long beg, len;
	    if (rb_range_beg_len(indx, &beg, &len, str_strlen(str, 0), 2)) {
		rb_str_splice(str, beg, len, val);
		return val;
	    }
	}
	idx = NUM2LONG(indx);
	goto num_index;
    }
}

/*
 *  call-seq:
 *     str[fixnum] = new_str
 *     str[fixnum, fixnum] = new_str
 *     str[range] = aString
 *     str[regexp] = new_str
 *     str[regexp, fixnum] = new_str
 *     str[regexp, name] = new_str
 *     str[other_str] = new_str
 *
 *  Element Assignment---Replaces some or all of the content of <i>str</i>. The
 *  portion of the string affected is determined using the same criteria as
 *  <code>String#[]</code>. If the replacement string is not the same length as
 *  the text it is replacing, the string will be adjusted accordingly. If the
 *  regular expression or string is used as the index doesn't match a position
 *  in the string, <code>IndexError</code> is raised. If the regular expression
 *  form is used, the optional second <code>Fixnum</code> allows you to specify
 *  which portion of the match to replace (effectively using the
 *  <code>MatchData</code> indexing rules. The forms that take a
 *  <code>Fixnum</code> will raise an <code>IndexError</code> if the value is
 *  out of range; the <code>Range</code> form will raise a
 *  <code>RangeError</code>, and the <code>Regexp</code> and <code>String</code>
 *  will raise an <code>IndexError</code> on negative match.
 */

static VALUE
rb_str_aset_m(int argc, VALUE *argv, VALUE str)
{
    if (argc == 3) {
	if (RB_TYPE_P(argv[0], T_REGEXP)) {
	    rb_str_subpat_set(str, argv[0], argv[1], argv[2]);
	}
	else {
	    rb_str_splice(str, NUM2LONG(argv[0]), NUM2LONG(argv[1]), argv[2]);
	}
	return argv[2];
    }
    rb_check_arity(argc, 2, 3);
    return rb_str_aset(str, argv[0], argv[1]);
}

/*
 *  call-seq:
 *     str.insert(index, other_str)   -> str
 *
 *  Inserts <i>other_str</i> before the character at the given
 *  <i>index</i>, modifying <i>str</i>. Negative indices count from the
 *  end of the string, and insert <em>after</em> the given character.
 *  The intent is insert <i>aString</i> so that it starts at the given
 *  <i>index</i>.
 *
 *     "abcd".insert(0, 'X')    #=> "Xabcd"
 *     "abcd".insert(3, 'X')    #=> "abcXd"
 *     "abcd".insert(4, 'X')    #=> "abcdX"
 *     "abcd".insert(-3, 'X')   #=> "abXcd"
 *     "abcd".insert(-1, 'X')   #=> "abcdX"
 */

static VALUE
rb_str_insert(VALUE str, VALUE idx, VALUE str2)
{
    long pos = NUM2LONG(idx);

    if (pos == -1) {
	return rb_str_append(str, str2);
    }
    else if (pos < 0) {
	pos++;
    }
    rb_str_splice(str, pos, 0, str2);
    return str;
}


/*
 *  call-seq:
 *     str.slice!(fixnum)           -> fixnum or nil
 *     str.slice!(fixnum, fixnum)   -> new_str or nil
 *     str.slice!(range)            -> new_str or nil
 *     str.slice!(regexp)           -> new_str or nil
 *     str.slice!(other_str)        -> new_str or nil
 *
 *  Deletes the specified portion from <i>str</i>, and returns the portion
 *  deleted.
 *
 *     string = "this is a string"
 *     string.slice!(2)        #=> "i"
 *     string.slice!(3..6)     #=> " is "
 *     string.slice!(/s.*t/)   #=> "sa st"
 *     string.slice!("r")      #=> "r"
 *     string                  #=> "thing"
 */

static VALUE
rb_str_slice_bang(int argc, VALUE *argv, VALUE str)
{
    VALUE result;
    VALUE buf[3];
    int i;

    rb_check_arity(argc, 1, 2);
    for (i=0; i<argc; i++) {
	buf[i] = argv[i];
    }
    str_modify_keep_cr(str);
    result = rb_str_aref_m(argc, buf, str);
    if (!NIL_P(result)) {
	buf[i] = rb_str_new(0,0);
	rb_str_aset_m(argc+1, buf, str);
    }
    return result;
}

static VALUE
get_pat(VALUE pat, int quote)
{
    VALUE val;

    switch (TYPE(pat)) {
      case T_REGEXP:
	return pat;

      case T_STRING:
	break;

      default:
	val = rb_check_string_type(pat);
	if (NIL_P(val)) {
	    Check_Type(pat, T_REGEXP);
	}
	pat = val;
    }

    if (quote) {
	pat = rb_reg_quote(pat);
    }

    return rb_reg_regcomp(pat);
}


/*
 *  call-seq:
 *     str.sub!(pattern, replacement)          -> str or nil
 *     str.sub!(pattern) {|match| block }      -> str or nil
 *
 *  Performs the same substitution as String#sub in-place.
 *
 *  Returns +str+ if a substitution was performed or +nil+ if no substitution
 *  was performed.
 */

static VALUE
rb_str_sub_bang(int argc, VALUE *argv, VALUE str)
{
    VALUE pat, repl, hash = Qnil;
    int iter = 0;
    int tainted = 0;
    long plen;
    int min_arity = rb_block_given_p() ? 1 : 2;

    rb_check_arity(argc, min_arity, 2);
    if (argc == 1) {
	iter = 1;
    }
    else {
	repl = argv[1];
	hash = rb_check_hash_type(argv[1]);
	if (NIL_P(hash)) {
	    StringValue(repl);
	}
	if (OBJ_TAINTED(repl)) tainted = 1;
    }

    pat = get_pat(argv[0], 1);
    str_modifiable(str);
    if (rb_reg_search(pat, str, 0, 0) >= 0) {
	rb_encoding *enc;
	int cr = ENC_CODERANGE(str);
	VALUE match = rb_backref_get();
	struct re_registers *regs = RMATCH_REGS(match);
	long beg0 = BEG(0);
	long end0 = END(0);
	char *p, *rp;
	long len, rlen;

	if (iter || !NIL_P(hash)) {
	    p = RSTRING_PTR(str); len = RSTRING_LEN(str);

            if (iter) {
                repl = rb_obj_as_string(rb_yield(rb_reg_nth_match(0, match)));
            }
            else {
                repl = rb_hash_aref(hash, rb_str_subseq(str, beg0, end0 - beg0));
                repl = rb_obj_as_string(repl);
            }
	    str_mod_check(str, p, len);
	    rb_check_frozen(str);
	}
	else {
	    repl = rb_reg_regsub(repl, str, regs, pat);
	}
        enc = rb_enc_compatible(str, repl);
        if (!enc) {
            rb_encoding *str_enc = STR_ENC_GET(str);
	    p = RSTRING_PTR(str); len = RSTRING_LEN(str);
	    if (coderange_scan(p, beg0, str_enc) != ENC_CODERANGE_7BIT ||
		coderange_scan(p+end0, len-end0, str_enc) != ENC_CODERANGE_7BIT) {
                rb_raise(rb_eEncCompatError, "incompatible character encodings: %s and %s",
			 rb_enc_name(str_enc),
			 rb_enc_name(STR_ENC_GET(repl)));
            }
            enc = STR_ENC_GET(repl);
        }
	rb_str_modify(str);
	rb_enc_associate(str, enc);
	if (OBJ_TAINTED(repl)) tainted = 1;
	if (ENC_CODERANGE_UNKNOWN < cr && cr < ENC_CODERANGE_BROKEN) {
	    int cr2 = ENC_CODERANGE(repl);
            if (cr2 == ENC_CODERANGE_BROKEN ||
                (cr == ENC_CODERANGE_VALID && cr2 == ENC_CODERANGE_7BIT))
                cr = ENC_CODERANGE_UNKNOWN;
            else
                cr = cr2;
	}
	plen = end0 - beg0;
	rp = RSTRING_PTR(repl); rlen = RSTRING_LEN(repl);
	len = RSTRING_LEN(str);
	if (rlen > plen) {
	    RESIZE_CAPA(str, len + rlen - plen);
	}
	p = RSTRING_PTR(str);
	if (rlen != plen) {
	    memmove(p + beg0 + rlen, p + beg0 + plen, len - beg0 - plen);
	}
	memcpy(p + beg0, rp, rlen);
	len += rlen - plen;
	STR_SET_LEN(str, len);
	RSTRING_PTR(str)[len] = '\0';
	ENC_CODERANGE_SET(str, cr);
	if (tainted) OBJ_TAINT(str);

	return str;
    }
    return Qnil;
}


/*
 *  call-seq:
 *     str.sub(pattern, replacement)         -> new_str
 *     str.sub(pattern, hash)                -> new_str
 *     str.sub(pattern) {|match| block }     -> new_str
 *
 *  Returns a copy of +str+ with the _first_ occurrence of +pattern+
 *  replaced by the second argument. The +pattern+ is typically a Regexp; if
 *  given as a String, any regular expression metacharacters it contains will
 *  be interpreted literally, e.g. <code>'\\\d'</code> will match a backlash
 *  followed by 'd', instead of a digit.
 *
 *  If +replacement+ is a String it will be substituted for the matched text.
 *  It may contain back-references to the pattern's capture groups of the form
 *  <code>"\\d"</code>, where <i>d</i> is a group number, or
 *  <code>"\\k<n>"</code>, where <i>n</i> is a group name. If it is a
 *  double-quoted string, both back-references must be preceded by an
 *  additional backslash. However, within +replacement+ the special match
 *  variables, such as <code>&$</code>, will not refer to the current match.
 *
 *  If the second argument is a Hash, and the matched text is one of its keys,
 *  the corresponding value is the replacement string.
 *
 *  In the block form, the current match string is passed in as a parameter,
 *  and variables such as <code>$1</code>, <code>$2</code>, <code>$`</code>,
 *  <code>$&</code>, and <code>$'</code> will be set appropriately. The value
 *  returned by the block will be substituted for the match on each call.
 *
 *  The result inherits any tainting in the original string or any supplied
 *  replacement string.
 *
 *     "hello".sub(/[aeiou]/, '*')                  #=> "h*llo"
 *     "hello".sub(/([aeiou])/, '<\1>')             #=> "h<e>llo"
 *     "hello".sub(/./) {|s| s.ord.to_s + ' ' }     #=> "104 ello"
 *     "hello".sub(/(?<foo>[aeiou])/, '*\k<foo>*')  #=> "h*e*llo"
 *     'Is SHELL your preferred shell?'.sub(/[[:upper:]]{2,}/, ENV)
 *      #=> "Is /bin/bash your preferred shell?"
 */

static VALUE
rb_str_sub(int argc, VALUE *argv, VALUE str)
{
    str = rb_str_dup(str);
    rb_str_sub_bang(argc, argv, str);
    return str;
}

static VALUE
str_gsub(int argc, VALUE *argv, VALUE str, int bang)
{
    VALUE pat, val, repl, match, dest, hash = Qnil;
    struct re_registers *regs;
    long beg, n;
    long beg0, end0;
    long offset, blen, slen, len, last;
    int iter = 0;
    char *sp, *cp;
    int tainted = 0;
    rb_encoding *str_enc;

    switch (argc) {
      case 1:
	RETURN_ENUMERATOR(str, argc, argv);
	iter = 1;
	break;
      case 2:
	repl = argv[1];
	hash = rb_check_hash_type(argv[1]);
	if (NIL_P(hash)) {
	    StringValue(repl);
	}
	if (OBJ_TAINTED(repl)) tainted = 1;
	break;
      default:
	rb_check_arity(argc, 1, 2);
    }

    pat = get_pat(argv[0], 1);
    beg = rb_reg_search(pat, str, 0, 0);
    if (beg < 0) {
	if (bang) return Qnil;	/* no match, no substitution */
	return rb_str_dup(str);
    }

    offset = 0;
    n = 0;
    blen = RSTRING_LEN(str) + 30; /* len + margin */
    dest = rb_str_buf_new(blen);
    sp = RSTRING_PTR(str);
    slen = RSTRING_LEN(str);
    cp = sp;
    str_enc = STR_ENC_GET(str);
    rb_enc_associate(dest, str_enc);
    ENC_CODERANGE_SET(dest, rb_enc_asciicompat(str_enc) ? ENC_CODERANGE_7BIT : ENC_CODERANGE_VALID);

    do {
	n++;
	match = rb_backref_get();
	regs = RMATCH_REGS(match);
	beg0 = BEG(0);
	end0 = END(0);
	if (iter || !NIL_P(hash)) {
            if (iter) {
                val = rb_obj_as_string(rb_yield(rb_reg_nth_match(0, match)));
            }
            else {
                val = rb_hash_aref(hash, rb_str_subseq(str, BEG(0), END(0) - BEG(0)));
                val = rb_obj_as_string(val);
            }
	    str_mod_check(str, sp, slen);
	    if (val == dest) { 	/* paranoid check [ruby-dev:24827] */
		rb_raise(rb_eRuntimeError, "block should not cheat");
	    }
	}
	else {
	    val = rb_reg_regsub(repl, str, regs, pat);
	}

	if (OBJ_TAINTED(val)) tainted = 1;

	len = beg0 - offset;	/* copy pre-match substr */
        if (len) {
            rb_enc_str_buf_cat(dest, cp, len, str_enc);
        }

        rb_str_buf_append(dest, val);

	last = offset;
	offset = end0;
	if (beg0 == end0) {
	    /*
	     * Always consume at least one character of the input string
	     * in order to prevent infinite loops.
	     */
	    if (RSTRING_LEN(str) <= end0) break;
	    len = rb_enc_fast_mbclen(RSTRING_PTR(str)+end0, RSTRING_END(str), str_enc);
            rb_enc_str_buf_cat(dest, RSTRING_PTR(str)+end0, len, str_enc);
	    offset = end0 + len;
	}
	cp = RSTRING_PTR(str) + offset;
	if (offset > RSTRING_LEN(str)) break;
	beg = rb_reg_search(pat, str, offset, 0);
    } while (beg >= 0);
    if (RSTRING_LEN(str) > offset) {
        rb_enc_str_buf_cat(dest, cp, RSTRING_LEN(str) - offset, str_enc);
    }
    rb_reg_search(pat, str, last, 0);
    if (bang) {
        rb_str_shared_replace(str, dest);
    }
    else {
	RBASIC_SET_CLASS(dest, rb_obj_class(str));
	OBJ_INFECT(dest, str);
	str = dest;
    }

    if (tainted) OBJ_TAINT(str);
    return str;
}


/*
 *  call-seq:
 *     str.gsub!(pattern, replacement)        -> str or nil
 *     str.gsub!(pattern) {|match| block }    -> str or nil
 *     str.gsub!(pattern)                     -> an_enumerator
 *
 *  Performs the substitutions of <code>String#gsub</code> in place, returning
 *  <i>str</i>, or <code>nil</code> if no substitutions were performed.
 *  If no block and no <i>replacement</i> is given, an enumerator is returned instead.
 */

static VALUE
rb_str_gsub_bang(int argc, VALUE *argv, VALUE str)
{
    str_modify_keep_cr(str);
    return str_gsub(argc, argv, str, 1);
}


/*
 *  call-seq:
 *     str.gsub(pattern, replacement)       -> new_str
 *     str.gsub(pattern, hash)              -> new_str
 *     str.gsub(pattern) {|match| block }   -> new_str
 *     str.gsub(pattern)                    -> enumerator
 *
 *  Returns a copy of <i>str</i> with the <em>all</em> occurrences of
 *  <i>pattern</i> substituted for the second argument. The <i>pattern</i> is
 *  typically a <code>Regexp</code>; if given as a <code>String</code>, any
 *  regular expression metacharacters it contains will be interpreted
 *  literally, e.g. <code>'\\\d'</code> will match a backlash followed by 'd',
 *  instead of a digit.
 *
 *  If <i>replacement</i> is a <code>String</code> it will be substituted for
 *  the matched text. It may contain back-references to the pattern's capture
 *  groups of the form <code>\\\d</code>, where <i>d</i> is a group number, or
 *  <code>\\\k<n></code>, where <i>n</i> is a group name. If it is a
 *  double-quoted string, both back-references must be preceded by an
 *  additional backslash. However, within <i>replacement</i> the special match
 *  variables, such as <code>$&</code>, will not refer to the current match.
 *
 *  If the second argument is a <code>Hash</code>, and the matched text is one
 *  of its keys, the corresponding value is the replacement string.
 *
 *  In the block form, the current match string is passed in as a parameter,
 *  and variables such as <code>$1</code>, <code>$2</code>, <code>$`</code>,
 *  <code>$&</code>, and <code>$'</code> will be set appropriately. The value
 *  returned by the block will be substituted for the match on each call.
 *
 *  The result inherits any tainting in the original string or any supplied
 *  replacement string.
 *
 *  When neither a block nor a second argument is supplied, an
 *  <code>Enumerator</code> is returned.
 *
 *     "hello".gsub(/[aeiou]/, '*')                  #=> "h*ll*"
 *     "hello".gsub(/([aeiou])/, '<\1>')             #=> "h<e>ll<o>"
 *     "hello".gsub(/./) {|s| s.ord.to_s + ' '}      #=> "104 101 108 108 111 "
 *     "hello".gsub(/(?<foo>[aeiou])/, '{\k<foo>}')  #=> "h{e}ll{o}"
 *     'hello'.gsub(/[eo]/, 'e' => 3, 'o' => '*')    #=> "h3ll*"
 */

static VALUE
rb_str_gsub(int argc, VALUE *argv, VALUE str)
{
    return str_gsub(argc, argv, str, 0);
}


/*
 *  call-seq:
 *     str.replace(other_str)   -> str
 *
 *  Replaces the contents and taintedness of <i>str</i> with the corresponding
 *  values in <i>other_str</i>.
 *
 *     s = "hello"         #=> "hello"
 *     s.replace "world"   #=> "world"
 */

VALUE
rb_str_replace(VALUE str, VALUE str2)
{
    str_modifiable(str);
    if (str == str2) return str;

    StringValue(str2);
    str_discard(str);
    return str_replace(str, str2);
}

/*
 *  call-seq:
 *     string.clear    ->  string
 *
 *  Makes string empty.
 *
 *     a = "abcde"
 *     a.clear    #=> ""
 */

static VALUE
rb_str_clear(VALUE str)
{
    str_discard(str);
    STR_SET_EMBED(str);
    STR_SET_EMBED_LEN(str, 0);
    RSTRING_PTR(str)[0] = 0;
    if (rb_enc_asciicompat(STR_ENC_GET(str)))
	ENC_CODERANGE_SET(str, ENC_CODERANGE_7BIT);
    else
	ENC_CODERANGE_SET(str, ENC_CODERANGE_VALID);
    return str;
}

/*
 *  call-seq:
 *     string.chr    ->  string
 *
 *  Returns a one-character string at the beginning of the string.
 *
 *     a = "abcde"
 *     a.chr    #=> "a"
 */

static VALUE
rb_str_chr(VALUE str)
{
    return rb_str_substr(str, 0, 1);
}

/*
 *  call-seq:
 *     str.getbyte(index)          -> 0 .. 255
 *
 *  returns the <i>index</i>th byte as an integer.
 */
static VALUE
rb_str_getbyte(VALUE str, VALUE index)
{
    long pos = NUM2LONG(index);

    if (pos < 0)
        pos += RSTRING_LEN(str);
    if (pos < 0 ||  RSTRING_LEN(str) <= pos)
        return Qnil;

    return INT2FIX((unsigned char)RSTRING_PTR(str)[pos]);
}

/*
 *  call-seq:
 *     str.setbyte(index, integer) -> integer
 *
 *  modifies the <i>index</i>th byte as <i>integer</i>.
 */
static VALUE
rb_str_setbyte(VALUE str, VALUE index, VALUE value)
{
    long pos = NUM2LONG(index);
    int byte = NUM2INT(value);

    rb_str_modify(str);

    if (pos < -RSTRING_LEN(str) || RSTRING_LEN(str) <= pos)
        rb_raise(rb_eIndexError, "index %ld out of string", pos);
    if (pos < 0)
        pos += RSTRING_LEN(str);

    RSTRING_PTR(str)[pos] = byte;

    return value;
}

static VALUE
str_byte_substr(VALUE str, long beg, long len)
{
    char *p, *s = RSTRING_PTR(str);
    long n = RSTRING_LEN(str);
    VALUE str2;

    if (beg > n || len < 0) return Qnil;
    if (beg < 0) {
	beg += n;
	if (beg < 0) return Qnil;
    }
    if (beg + len > n)
	len = n - beg;
    if (len <= 0) {
	len = 0;
	p = 0;
    }
    else
	p = s + beg;

    if (len > RSTRING_EMBED_LEN_MAX && beg + len == n) {
	str2 = rb_str_new4(str);
	str2 = str_new3(rb_obj_class(str2), str2);
	RSTRING(str2)->as.heap.ptr += RSTRING(str2)->as.heap.len - len;
	RSTRING(str2)->as.heap.len = len;
    }
    else {
	str2 = rb_str_new5(str, p, len);
    }

    str_enc_copy(str2, str);

    if (RSTRING_LEN(str2) == 0) {
	if (!rb_enc_asciicompat(STR_ENC_GET(str)))
	    ENC_CODERANGE_SET(str2, ENC_CODERANGE_VALID);
	else
	    ENC_CODERANGE_SET(str2, ENC_CODERANGE_7BIT);
    }
    else {
	switch (ENC_CODERANGE(str)) {
	  case ENC_CODERANGE_7BIT:
	    ENC_CODERANGE_SET(str2, ENC_CODERANGE_7BIT);
	    break;
	  default:
	    ENC_CODERANGE_SET(str2, ENC_CODERANGE_UNKNOWN);
	    break;
	}
    }

    OBJ_INFECT(str2, str);

    return str2;
}

static VALUE
str_byte_aref(VALUE str, VALUE indx)
{
    long idx;
    switch (TYPE(indx)) {
      case T_FIXNUM:
	idx = FIX2LONG(indx);

      num_index:
	str = str_byte_substr(str, idx, 1);
	if (NIL_P(str) || RSTRING_LEN(str) == 0) return Qnil;
	return str;

      default:
	/* check if indx is Range */
	{
	    long beg, len = RSTRING_LEN(str);

	    switch (rb_range_beg_len(indx, &beg, &len, len, 0)) {
	      case Qfalse:
		break;
	      case Qnil:
		return Qnil;
	      default:
		return str_byte_substr(str, beg, len);
	    }
	}
	idx = NUM2LONG(indx);
	goto num_index;
    }

    UNREACHABLE;
}

/*
 *  call-seq:
 *     str.byteslice(fixnum)           -> new_str or nil
 *     str.byteslice(fixnum, fixnum)   -> new_str or nil
 *     str.byteslice(range)            -> new_str or nil
 *
 *  Byte Reference---If passed a single <code>Fixnum</code>, returns a
 *  substring of one byte at that position. If passed two <code>Fixnum</code>
 *  objects, returns a substring starting at the offset given by the first, and
 *  a length given by the second. If given a <code>Range</code>, a substring containing
 *  bytes at offsets given by the range is returned. In all three cases, if
 *  an offset is negative, it is counted from the end of <i>str</i>. Returns
 *  <code>nil</code> if the initial offset falls outside the string, the length
 *  is negative, or the beginning of the range is greater than the end.
 *  The encoding of the resulted string keeps original encoding.
 *
 *     "hello".byteslice(1)     #=> "e"
 *     "hello".byteslice(-1)    #=> "o"
 *     "hello".byteslice(1, 2)  #=> "el"
 *     "\x80\u3042".byteslice(1, 3) #=> "\u3042"
 *     "\x03\u3042\xff".byteslice(1..3) #=> "\u3042"
 */

static VALUE
rb_str_byteslice(int argc, VALUE *argv, VALUE str)
{
    if (argc == 2) {
	return str_byte_substr(str, NUM2LONG(argv[0]), NUM2LONG(argv[1]));
    }
    rb_check_arity(argc, 1, 2);
    return str_byte_aref(str, argv[0]);
}

/*
 *  call-seq:
 *     str.reverse   -> new_str
 *
 *  Returns a new string with the characters from <i>str</i> in reverse order.
 *
 *     "stressed".reverse   #=> "desserts"
 */

static VALUE
rb_str_reverse(VALUE str)
{
    rb_encoding *enc;
    VALUE rev;
    char *s, *e, *p;
    int single = 1;

    if (RSTRING_LEN(str) <= 1) return rb_str_dup(str);
    enc = STR_ENC_GET(str);
    rev = rb_str_new5(str, 0, RSTRING_LEN(str));
    s = RSTRING_PTR(str); e = RSTRING_END(str);
    p = RSTRING_END(rev);

    if (RSTRING_LEN(str) > 1) {
	if (single_byte_optimizable(str)) {
	    while (s < e) {
		*--p = *s++;
	    }
	}
	else if (ENC_CODERANGE(str) == ENC_CODERANGE_VALID) {
	    while (s < e) {
		int clen = rb_enc_fast_mbclen(s, e, enc);

		if (clen > 1 || (*s & 0x80)) single = 0;
		p -= clen;
		memcpy(p, s, clen);
		s += clen;
	    }
	}
	else {
	    while (s < e) {
		int clen = rb_enc_mbclen(s, e, enc);

		if (clen > 1 || (*s & 0x80)) single = 0;
		p -= clen;
		memcpy(p, s, clen);
		s += clen;
	    }
	}
    }
    STR_SET_LEN(rev, RSTRING_LEN(str));
    OBJ_INFECT(rev, str);
    if (ENC_CODERANGE(str) == ENC_CODERANGE_UNKNOWN) {
	if (single) {
	    ENC_CODERANGE_SET(str, ENC_CODERANGE_7BIT);
	}
	else {
	    ENC_CODERANGE_SET(str, ENC_CODERANGE_VALID);
	}
    }
    rb_enc_cr_str_copy_for_substr(rev, str);

    return rev;
}


/*
 *  call-seq:
 *     str.reverse!   -> str
 *
 *  Reverses <i>str</i> in place.
 */

static VALUE
rb_str_reverse_bang(VALUE str)
{
    if (RSTRING_LEN(str) > 1) {
	if (single_byte_optimizable(str)) {
	    char *s, *e, c;

	    str_modify_keep_cr(str);
	    s = RSTRING_PTR(str);
	    e = RSTRING_END(str) - 1;
	    while (s < e) {
		c = *s;
		*s++ = *e;
		*e-- = c;
	    }
	}
	else {
	    rb_str_shared_replace(str, rb_str_reverse(str));
	}
    }
    else {
	str_modify_keep_cr(str);
    }
    return str;
}


/*
 *  call-seq:
 *     str.include? other_str   -> true or false
 *
 *  Returns <code>true</code> if <i>str</i> contains the given string or
 *  character.
 *
 *     "hello".include? "lo"   #=> true
 *     "hello".include? "ol"   #=> false
 *     "hello".include? ?h     #=> true
 */

static VALUE
rb_str_include(VALUE str, VALUE arg)
{
    long i;

    StringValue(arg);
    i = rb_str_index(str, arg, 0);

    if (i == -1) return Qfalse;
    return Qtrue;
}


/*
 *  call-seq:
 *     str.to_i(base=10)   -> integer
 *
 *  Returns the result of interpreting leading characters in <i>str</i> as an
 *  integer base <i>base</i> (between 2 and 36). Extraneous characters past the
 *  end of a valid number are ignored. If there is not a valid number at the
 *  start of <i>str</i>, <code>0</code> is returned. This method never raises an
 *  exception when <i>base</i> is valid.
 *
 *     "12345".to_i             #=> 12345
 *     "99 red balloons".to_i   #=> 99
 *     "0a".to_i                #=> 0
 *     "0a".to_i(16)            #=> 10
 *     "hello".to_i             #=> 0
 *     "1100101".to_i(2)        #=> 101
 *     "1100101".to_i(8)        #=> 294977
 *     "1100101".to_i(10)       #=> 1100101
 *     "1100101".to_i(16)       #=> 17826049
 */

static VALUE
rb_str_to_i(int argc, VALUE *argv, VALUE str)
{
    int base;

    if (argc == 0) base = 10;
    else {
	VALUE b;

	rb_scan_args(argc, argv, "01", &b);
	base = NUM2INT(b);
    }
    if (base < 0) {
	rb_raise(rb_eArgError, "invalid radix %d", base);
    }
    return rb_str_to_inum(str, base, FALSE);
}


/*
 *  call-seq:
 *     str.to_f   -> float
 *
 *  Returns the result of interpreting leading characters in <i>str</i> as a
 *  floating point number. Extraneous characters past the end of a valid number
 *  are ignored. If there is not a valid number at the start of <i>str</i>,
 *  <code>0.0</code> is returned. This method never raises an exception.
 *
 *     "123.45e1".to_f        #=> 1234.5
 *     "45.67 degrees".to_f   #=> 45.67
 *     "thx1138".to_f         #=> 0.0
 */

static VALUE
rb_str_to_f(VALUE str)
{
    return DBL2NUM(rb_str_to_dbl(str, FALSE));
}


/*
 *  call-seq:
 *     str.to_s     -> str
 *     str.to_str   -> str
 *
 *  Returns the receiver.
 */

static VALUE
rb_str_to_s(VALUE str)
{
    if (rb_obj_class(str) != rb_cString) {
	return str_duplicate(rb_cString, str);
    }
    return str;
}

#if 0
static void
str_cat_char(VALUE str, unsigned int c, rb_encoding *enc)
{
    char s[RUBY_MAX_CHAR_LEN];
    int n = rb_enc_codelen(c, enc);

    rb_enc_mbcput(c, s, enc);
    rb_enc_str_buf_cat(str, s, n, enc);
}
#endif

#define CHAR_ESC_LEN 13 /* sizeof(\x{ hex of 32bit unsigned int } \0) */

int
rb_str_buf_cat_escaped_char(VALUE result, unsigned int c, int unicode_p)
{
    char buf[CHAR_ESC_LEN + 1];
    int l;

#if SIZEOF_INT > 4
    c &= 0xffffffff;
#endif
    if (unicode_p) {
	if (c < 0x7F && ISPRINT(c)) {
	    snprintf(buf, CHAR_ESC_LEN, "%c", c);
	}
	else if (c < 0x10000) {
	    snprintf(buf, CHAR_ESC_LEN, "\\u%04X", c);
	}
	else {
	    snprintf(buf, CHAR_ESC_LEN, "\\u{%X}", c);
	}
    }
    else {
	if (c < 0x100) {
	    snprintf(buf, CHAR_ESC_LEN, "\\x%02X", c);
	}
	else {
	    snprintf(buf, CHAR_ESC_LEN, "\\x{%X}", c);
	}
    }
    l = (int)strlen(buf);	/* CHAR_ESC_LEN cannot exceed INT_MAX */
    rb_str_buf_cat(result, buf, l);
    return l;
}

/*
 * call-seq:
 *   str.inspect   -> string
 *
 * Returns a printable version of _str_, surrounded by quote marks,
 * with special characters escaped.
 *
 *    str = "hello"
 *    str[3] = "\b"
 *    str.inspect       #=> "\"hel\\bo\""
 */

VALUE
rb_str_inspect(VALUE str)
{
    int encidx = ENCODING_GET(str);
    rb_encoding *enc = rb_enc_from_index(encidx), *actenc;
    const char *p, *pend, *prev;
    char buf[CHAR_ESC_LEN + 1];
    VALUE result = rb_str_buf_new(0);
    rb_encoding *resenc = rb_default_internal_encoding();
    int unicode_p = rb_enc_unicode_p(enc);
    int asciicompat = rb_enc_asciicompat(enc);

    if (resenc == NULL) resenc = rb_default_external_encoding();
    if (!rb_enc_asciicompat(resenc)) resenc = rb_usascii_encoding();
    rb_enc_associate(result, resenc);
    str_buf_cat2(result, "\"");

    p = RSTRING_PTR(str); pend = RSTRING_END(str);
    prev = p;
    actenc = get_actual_encoding(encidx, str);
    if (actenc != enc) {
	enc = actenc;
	if (unicode_p) unicode_p = rb_enc_unicode_p(enc);
    }
    while (p < pend) {
	unsigned int c, cc;
	int n;

        n = rb_enc_precise_mbclen(p, pend, enc);
        if (!MBCLEN_CHARFOUND_P(n)) {
	    if (p > prev) str_buf_cat(result, prev, p - prev);
            n = rb_enc_mbminlen(enc);
            if (pend < p + n)
                n = (int)(pend - p);
            while (n--) {
                snprintf(buf, CHAR_ESC_LEN, "\\x%02X", *p & 0377);
                str_buf_cat(result, buf, strlen(buf));
                prev = ++p;
            }
	    continue;
	}
        n = MBCLEN_CHARFOUND_LEN(n);
	c = rb_enc_mbc_to_codepoint(p, pend, enc);
	p += n;
	if ((asciicompat || unicode_p) &&
	  (c == '"'|| c == '\\' ||
	    (c == '#' &&
             p < pend &&
             MBCLEN_CHARFOUND_P(rb_enc_precise_mbclen(p,pend,enc)) &&
             (cc = rb_enc_codepoint(p,pend,enc),
              (cc == '$' || cc == '@' || cc == '{'))))) {
	    if (p - n > prev) str_buf_cat(result, prev, p - n - prev);
	    str_buf_cat2(result, "\\");
	    if (asciicompat || enc == resenc) {
		prev = p - n;
		continue;
	    }
	}
	switch (c) {
	  case '\n': cc = 'n'; break;
	  case '\r': cc = 'r'; break;
	  case '\t': cc = 't'; break;
	  case '\f': cc = 'f'; break;
	  case '\013': cc = 'v'; break;
	  case '\010': cc = 'b'; break;
	  case '\007': cc = 'a'; break;
	  case 033: cc = 'e'; break;
	  default: cc = 0; break;
	}
	if (cc) {
	    if (p - n > prev) str_buf_cat(result, prev, p - n - prev);
	    buf[0] = '\\';
	    buf[1] = (char)cc;
	    str_buf_cat(result, buf, 2);
	    prev = p;
	    continue;
	}
	if ((enc == resenc && rb_enc_isprint(c, enc)) ||
	    (asciicompat && rb_enc_isascii(c, enc) && ISPRINT(c))) {
	    continue;
	}
	else {
	    if (p - n > prev) str_buf_cat(result, prev, p - n - prev);
	    rb_str_buf_cat_escaped_char(result, c, unicode_p);
	    prev = p;
	    continue;
	}
    }
    if (p > prev) str_buf_cat(result, prev, p - prev);
    str_buf_cat2(result, "\"");

    OBJ_INFECT(result, str);
    return result;
}

#define IS_EVSTR(p,e) ((p) < (e) && (*(p) == '$' || *(p) == '@' || *(p) == '{'))

/*
 *  call-seq:
 *     str.dump   -> new_str
 *
 *  Produces a version of +str+ with all non-printing characters replaced by
 *  <code>\nnn</code> notation and all special characters escaped.
 *
 *    "hello \n ''".dump  #=> "\"hello \\n ''\"
 */

VALUE
rb_str_dump(VALUE str)
{
    rb_encoding *enc = rb_enc_get(str);
    long len;
    const char *p, *pend;
    char *q, *qend;
    VALUE result;
    int u8 = (enc == rb_utf8_encoding());

    len = 2;			/* "" */
    p = RSTRING_PTR(str); pend = p + RSTRING_LEN(str);
    while (p < pend) {
	unsigned char c = *p++;
	switch (c) {
	  case '"':  case '\\':
	  case '\n': case '\r':
	  case '\t': case '\f':
	  case '\013': case '\010': case '\007': case '\033':
	    len += 2;
	    break;

	  case '#':
	    len += IS_EVSTR(p, pend) ? 2 : 1;
	    break;

	  default:
	    if (ISPRINT(c)) {
		len++;
	    }
	    else {
		if (u8 && c > 0x7F) {	/* \u{NN} */
		    int n = rb_enc_precise_mbclen(p-1, pend, enc);
		    if (MBCLEN_CHARFOUND_P(n)) {
			unsigned int cc = rb_enc_mbc_to_codepoint(p-1, pend, enc);
			while (cc >>= 4) len++;
			len += 5;
			p += MBCLEN_CHARFOUND_LEN(n)-1;
			break;
		    }
		}
		len += 4;	/* \xNN */
	    }
	    break;
	}
    }
    if (!rb_enc_asciicompat(enc)) {
	len += 19;		/* ".force_encoding('')" */
	len += strlen(enc->name);
    }

    result = rb_str_new5(str, 0, len);
    p = RSTRING_PTR(str); pend = p + RSTRING_LEN(str);
    q = RSTRING_PTR(result); qend = q + len + 1;

    *q++ = '"';
    while (p < pend) {
	unsigned char c = *p++;

	if (c == '"' || c == '\\') {
	    *q++ = '\\';
	    *q++ = c;
	}
	else if (c == '#') {
	    if (IS_EVSTR(p, pend)) *q++ = '\\';
	    *q++ = '#';
	}
	else if (c == '\n') {
	    *q++ = '\\';
	    *q++ = 'n';
	}
	else if (c == '\r') {
	    *q++ = '\\';
	    *q++ = 'r';
	}
	else if (c == '\t') {
	    *q++ = '\\';
	    *q++ = 't';
	}
	else if (c == '\f') {
	    *q++ = '\\';
	    *q++ = 'f';
	}
	else if (c == '\013') {
	    *q++ = '\\';
	    *q++ = 'v';
	}
	else if (c == '\010') {
	    *q++ = '\\';
	    *q++ = 'b';
	}
	else if (c == '\007') {
	    *q++ = '\\';
	    *q++ = 'a';
	}
	else if (c == '\033') {
	    *q++ = '\\';
	    *q++ = 'e';
	}
	else if (ISPRINT(c)) {
	    *q++ = c;
	}
	else {
	    *q++ = '\\';
	    if (u8) {
		int n = rb_enc_precise_mbclen(p-1, pend, enc) - 1;
		if (MBCLEN_CHARFOUND_P(n)) {
		    int cc = rb_enc_mbc_to_codepoint(p-1, pend, enc);
		    p += n;
		    snprintf(q, qend-q, "u{%x}", cc);
		    q += strlen(q);
		    continue;
		}
	    }
	    snprintf(q, qend-q, "x%02X", c);
	    q += 3;
	}
    }
    *q++ = '"';
    *q = '\0';
    if (!rb_enc_asciicompat(enc)) {
	snprintf(q, qend-q, ".force_encoding(\"%s\")", enc->name);
	enc = rb_ascii8bit_encoding();
    }
    OBJ_INFECT(result, str);
    /* result from dump is ASCII */
    rb_enc_associate(result, enc);
    ENC_CODERANGE_SET(result, ENC_CODERANGE_7BIT);
    return result;
}


static void
rb_str_check_dummy_enc(rb_encoding *enc)
{
    if (rb_enc_dummy_p(enc)) {
	rb_raise(rb_eEncCompatError, "incompatible encoding with this operation: %s",
		 rb_enc_name(enc));
    }
}

/*
 *  call-seq:
 *     str.upcase!   -> str or nil
 *
 *  Upcases the contents of <i>str</i>, returning <code>nil</code> if no changes
 *  were made.
 *  Note: case replacement is effective only in ASCII region.
 */

static VALUE
rb_str_upcase_bang(VALUE str)
{
    rb_encoding *enc;
    char *s, *send;
    int modify = 0;
    int n;

    str_modify_keep_cr(str);
    enc = STR_ENC_GET(str);
    rb_str_check_dummy_enc(enc);
    s = RSTRING_PTR(str); send = RSTRING_END(str);
    if (single_byte_optimizable(str)) {
	while (s < send) {
	    unsigned int c = *(unsigned char*)s;

	    if (rb_enc_isascii(c, enc) && 'a' <= c && c <= 'z') {
		*s = 'A' + (c - 'a');
		modify = 1;
	    }
	    s++;
	}
    }
    else {
	int ascompat = rb_enc_asciicompat(enc);

	while (s < send) {
	    unsigned int c;

	    if (ascompat && (c = *(unsigned char*)s) < 0x80) {
		if (rb_enc_isascii(c, enc) && 'a' <= c && c <= 'z') {
		    *s = 'A' + (c - 'a');
		    modify = 1;
		}
		s++;
	    }
	    else {
		c = rb_enc_codepoint_len(s, send, &n, enc);
		if (rb_enc_islower(c, enc)) {
		    /* assuming toupper returns codepoint with same size */
		    rb_enc_mbcput(rb_enc_toupper(c, enc), s, enc);
		    modify = 1;
		}
		s += n;
	    }
	}
    }

    if (modify) return str;
    return Qnil;
}


/*
 *  call-seq:
 *     str.upcase   -> new_str
 *
 *  Returns a copy of <i>str</i> with all lowercase letters replaced with their
 *  uppercase counterparts. The operation is locale insensitive---only
 *  characters ``a'' to ``z'' are affected.
 *  Note: case replacement is effective only in ASCII region.
 *
 *     "hEllO".upcase   #=> "HELLO"
 */

static VALUE
rb_str_upcase(VALUE str)
{
    str = rb_str_dup(str);
    rb_str_upcase_bang(str);
    return str;
}


/*
 *  call-seq:
 *     str.downcase!   -> str or nil
 *
 *  Downcases the contents of <i>str</i>, returning <code>nil</code> if no
 *  changes were made.
 *  Note: case replacement is effective only in ASCII region.
 */

static VALUE
rb_str_downcase_bang(VALUE str)
{
    rb_encoding *enc;
    char *s, *send;
    int modify = 0;

    str_modify_keep_cr(str);
    enc = STR_ENC_GET(str);
    rb_str_check_dummy_enc(enc);
    s = RSTRING_PTR(str); send = RSTRING_END(str);
    if (single_byte_optimizable(str)) {
	while (s < send) {
	    unsigned int c = *(unsigned char*)s;

	    if (rb_enc_isascii(c, enc) && 'A' <= c && c <= 'Z') {
		*s = 'a' + (c - 'A');
		modify = 1;
	    }
	    s++;
	}
    }
    else {
	int ascompat = rb_enc_asciicompat(enc);

	while (s < send) {
	    unsigned int c;
	    int n;

	    if (ascompat && (c = *(unsigned char*)s) < 0x80) {
		if (rb_enc_isascii(c, enc) && 'A' <= c && c <= 'Z') {
		    *s = 'a' + (c - 'A');
		    modify = 1;
		}
		s++;
	    }
	    else {
		c = rb_enc_codepoint_len(s, send, &n, enc);
		if (rb_enc_isupper(c, enc)) {
		    /* assuming toupper returns codepoint with same size */
		    rb_enc_mbcput(rb_enc_tolower(c, enc), s, enc);
		    modify = 1;
		}
		s += n;
	    }
	}
    }

    if (modify) return str;
    return Qnil;
}


/*
 *  call-seq:
 *     str.downcase   -> new_str
 *
 *  Returns a copy of <i>str</i> with all uppercase letters replaced with their
 *  lowercase counterparts. The operation is locale insensitive---only
 *  characters ``A'' to ``Z'' are affected.
 *  Note: case replacement is effective only in ASCII region.
 *
 *     "hEllO".downcase   #=> "hello"
 */

static VALUE
rb_str_downcase(VALUE str)
{
    str = rb_str_dup(str);
    rb_str_downcase_bang(str);
    return str;
}


/*
 *  call-seq:
 *     str.capitalize!   -> str or nil
 *
 *  Modifies <i>str</i> by converting the first character to uppercase and the
 *  remainder to lowercase. Returns <code>nil</code> if no changes are made.
 *  Note: case conversion is effective only in ASCII region.
 *
 *     a = "hello"
 *     a.capitalize!   #=> "Hello"
 *     a               #=> "Hello"
 *     a.capitalize!   #=> nil
 */

static VALUE
rb_str_capitalize_bang(VALUE str)
{
    rb_encoding *enc;
    char *s, *send;
    int modify = 0;
    unsigned int c;
    int n;

    str_modify_keep_cr(str);
    enc = STR_ENC_GET(str);
    rb_str_check_dummy_enc(enc);
    if (RSTRING_LEN(str) == 0 || !RSTRING_PTR(str)) return Qnil;
    s = RSTRING_PTR(str); send = RSTRING_END(str);

    c = rb_enc_codepoint_len(s, send, &n, enc);
    if (rb_enc_islower(c, enc)) {
	rb_enc_mbcput(rb_enc_toupper(c, enc), s, enc);
	modify = 1;
    }
    s += n;
    while (s < send) {
	c = rb_enc_codepoint_len(s, send, &n, enc);
	if (rb_enc_isupper(c, enc)) {
	    rb_enc_mbcput(rb_enc_tolower(c, enc), s, enc);
	    modify = 1;
	}
	s += n;
    }

    if (modify) return str;
    return Qnil;
}


/*
 *  call-seq:
 *     str.capitalize   -> new_str
 *
 *  Returns a copy of <i>str</i> with the first character converted to uppercase
 *  and the remainder to lowercase.
 *  Note: case conversion is effective only in ASCII region.
 *
 *     "hello".capitalize    #=> "Hello"
 *     "HELLO".capitalize    #=> "Hello"
 *     "123ABC".capitalize   #=> "123abc"
 */

static VALUE
rb_str_capitalize(VALUE str)
{
    str = rb_str_dup(str);
    rb_str_capitalize_bang(str);
    return str;
}


/*
 *  call-seq:
 *     str.swapcase!   -> str or nil
 *
 *  Equivalent to <code>String#swapcase</code>, but modifies the receiver in
 *  place, returning <i>str</i>, or <code>nil</code> if no changes were made.
 *  Note: case conversion is effective only in ASCII region.
 */

static VALUE
rb_str_swapcase_bang(VALUE str)
{
    rb_encoding *enc;
    char *s, *send;
    int modify = 0;
    int n;

    str_modify_keep_cr(str);
    enc = STR_ENC_GET(str);
    rb_str_check_dummy_enc(enc);
    s = RSTRING_PTR(str); send = RSTRING_END(str);
    while (s < send) {
	unsigned int c = rb_enc_codepoint_len(s, send, &n, enc);

	if (rb_enc_isupper(c, enc)) {
	    /* assuming toupper returns codepoint with same size */
	    rb_enc_mbcput(rb_enc_tolower(c, enc), s, enc);
	    modify = 1;
	}
	else if (rb_enc_islower(c, enc)) {
	    /* assuming tolower returns codepoint with same size */
	    rb_enc_mbcput(rb_enc_toupper(c, enc), s, enc);
	    modify = 1;
	}
	s += n;
    }

    if (modify) return str;
    return Qnil;
}


/*
 *  call-seq:
 *     str.swapcase   -> new_str
 *
 *  Returns a copy of <i>str</i> with uppercase alphabetic characters converted
 *  to lowercase and lowercase characters converted to uppercase.
 *  Note: case conversion is effective only in ASCII region.
 *
 *     "Hello".swapcase          #=> "hELLO"
 *     "cYbEr_PuNk11".swapcase   #=> "CyBeR_pUnK11"
 */

static VALUE
rb_str_swapcase(VALUE str)
{
    str = rb_str_dup(str);
    rb_str_swapcase_bang(str);
    return str;
}

typedef unsigned char *USTR;

struct tr {
    int gen;
    unsigned int now, max;
    char *p, *pend;
};

static unsigned int
trnext(struct tr *t, rb_encoding *enc)
{
    int n;

    for (;;) {
	if (!t->gen) {
nextpart:
	    if (t->p == t->pend) return -1;
	    if (rb_enc_ascget(t->p, t->pend, &n, enc) == '\\' && t->p + n < t->pend) {
		t->p += n;
	    }
	    t->now = rb_enc_codepoint_len(t->p, t->pend, &n, enc);
	    t->p += n;
	    if (rb_enc_ascget(t->p, t->pend, &n, enc) == '-' && t->p + n < t->pend) {
		t->p += n;
		if (t->p < t->pend) {
		    unsigned int c = rb_enc_codepoint_len(t->p, t->pend, &n, enc);
		    t->p += n;
		    if (t->now > c) {
			if (t->now < 0x80 && c < 0x80) {
			    rb_raise(rb_eArgError,
				     "invalid range \"%c-%c\" in string transliteration",
				     t->now, c);
			}
			else {
			    rb_raise(rb_eArgError, "invalid range in string transliteration");
			}
			continue; /* not reached */
		    }
		    t->gen = 1;
		    t->max = c;
		}
	    }
	    return t->now;
	}
	else {
	    while (ONIGENC_CODE_TO_MBCLEN(enc, ++t->now) <= 0) {
		if (t->now == t->max) {
		    t->gen = 0;
		    goto nextpart;
		}
	    }
	    if (t->now < t->max) {
		return t->now;
	    }
	    else {
		t->gen = 0;
		return t->max;
	    }
	}
    }
}

static VALUE rb_str_delete_bang(int,VALUE*,VALUE);

static VALUE
tr_trans(VALUE str, VALUE src, VALUE repl, int sflag)
{
    const unsigned int errc = -1;
    unsigned int trans[256];
    rb_encoding *enc, *e1, *e2;
    struct tr trsrc, trrepl;
    int cflag = 0;
    unsigned int c, c0, last = 0;
    int modify = 0, i, l;
    char *s, *send;
    VALUE hash = 0;
    int singlebyte = single_byte_optimizable(str);
    int cr;

#define CHECK_IF_ASCII(c) \
    (void)((cr == ENC_CODERANGE_7BIT && !rb_isascii(c)) ? \
	   (cr = ENC_CODERANGE_VALID) : 0)

    StringValue(src);
    StringValue(repl);
    if (RSTRING_LEN(str) == 0 || !RSTRING_PTR(str)) return Qnil;
    if (RSTRING_LEN(repl) == 0) {
	return rb_str_delete_bang(1, &src, str);
    }

    cr = ENC_CODERANGE(str);
    e1 = rb_enc_check(str, src);
    e2 = rb_enc_check(str, repl);
    if (e1 == e2) {
	enc = e1;
    }
    else {
	enc = rb_enc_check(src, repl);
    }
    trsrc.p = RSTRING_PTR(src); trsrc.pend = trsrc.p + RSTRING_LEN(src);
    if (RSTRING_LEN(src) > 1 &&
	rb_enc_ascget(trsrc.p, trsrc.pend, &l, enc) == '^' &&
	trsrc.p + l < trsrc.pend) {
	cflag = 1;
	trsrc.p += l;
    }
    trrepl.p = RSTRING_PTR(repl);
    trrepl.pend = trrepl.p + RSTRING_LEN(repl);
    trsrc.gen = trrepl.gen = 0;
    trsrc.now = trrepl.now = 0;
    trsrc.max = trrepl.max = 0;

    if (cflag) {
	for (i=0; i<256; i++) {
	    trans[i] = 1;
	}
	while ((c = trnext(&trsrc, enc)) != errc) {
	    if (c < 256) {
		trans[c] = errc;
	    }
	    else {
		if (!hash) hash = rb_hash_new();
		rb_hash_aset(hash, UINT2NUM(c), Qtrue);
	    }
	}
	while ((c = trnext(&trrepl, enc)) != errc)
	    /* retrieve last replacer */;
	last = trrepl.now;
	for (i=0; i<256; i++) {
	    if (trans[i] != errc) {
		trans[i] = last;
	    }
	}
    }
    else {
	unsigned int r;

	for (i=0; i<256; i++) {
	    trans[i] = errc;
	}
	while ((c = trnext(&trsrc, enc)) != errc) {
	    r = trnext(&trrepl, enc);
	    if (r == errc) r = trrepl.now;
	    if (c < 256) {
		trans[c] = r;
		if (rb_enc_codelen(r, enc) != 1) singlebyte = 0;
	    }
	    else {
		if (!hash) hash = rb_hash_new();
		rb_hash_aset(hash, UINT2NUM(c), UINT2NUM(r));
	    }
	}
    }

    if (cr == ENC_CODERANGE_VALID)
	cr = ENC_CODERANGE_7BIT;
    str_modify_keep_cr(str);
    s = RSTRING_PTR(str); send = RSTRING_END(str);
    if (sflag) {
	int clen, tlen;
	long offset, max = RSTRING_LEN(str);
	unsigned int save = -1;
	char *buf = ALLOC_N(char, max), *t = buf;

	while (s < send) {
	    int may_modify = 0;

	    c0 = c = rb_enc_codepoint_len(s, send, &clen, e1);
	    tlen = enc == e1 ? clen : rb_enc_codelen(c, enc);

	    s += clen;
	    if (c < 256) {
		c = trans[c];
	    }
	    else if (hash) {
		VALUE tmp = rb_hash_lookup(hash, UINT2NUM(c));
		if (NIL_P(tmp)) {
		    if (cflag) c = last;
		    else c = errc;
		}
		else if (cflag) c = errc;
		else c = NUM2INT(tmp);
	    }
	    else {
		c = errc;
	    }
	    if (c != (unsigned int)-1) {
		if (save == c) {
		    CHECK_IF_ASCII(c);
		    continue;
		}
		save = c;
		tlen = rb_enc_codelen(c, enc);
		modify = 1;
	    }
	    else {
		save = -1;
		c = c0;
		if (enc != e1) may_modify = 1;
	    }
	    while (t - buf + tlen >= max) {
		offset = t - buf;
		max *= 2;
		REALLOC_N(buf, char, max);
		t = buf + offset;
	    }
	    rb_enc_mbcput(c, t, enc);
	    if (may_modify && memcmp(s, t, tlen) != 0) {
		modify = 1;
	    }
	    CHECK_IF_ASCII(c);
	    t += tlen;
	}
	if (!STR_EMBED_P(str)) {
	    ruby_sized_xfree(STR_HEAP_PTR(str), STR_HEAP_SIZE(str));
	}
	*t = '\0';
	RSTRING(str)->as.heap.ptr = buf;
	RSTRING(str)->as.heap.len = t - buf;
	STR_SET_NOEMBED(str);
	RSTRING(str)->as.heap.aux.capa = max;
    }
    else if (rb_enc_mbmaxlen(enc) == 1 || (singlebyte && !hash)) {
	while (s < send) {
	    c = (unsigned char)*s;
	    if (trans[c] != errc) {
		if (!cflag) {
		    c = trans[c];
		    *s = c;
		    modify = 1;
		}
		else {
		    *s = last;
		    modify = 1;
		}
	    }
	    CHECK_IF_ASCII(c);
	    s++;
	}
    }
    else {
	int clen, tlen, max = (int)(RSTRING_LEN(str) * 1.2);
	long offset;
	char *buf = ALLOC_N(char, max), *t = buf;

	while (s < send) {
	    int may_modify = 0;
	    c0 = c = rb_enc_codepoint_len(s, send, &clen, e1);
	    tlen = enc == e1 ? clen : rb_enc_codelen(c, enc);

	    if (c < 256) {
		c = trans[c];
	    }
	    else if (hash) {
		VALUE tmp = rb_hash_lookup(hash, UINT2NUM(c));
		if (NIL_P(tmp)) {
		    if (cflag) c = last;
		    else c = errc;
		}
		else if (cflag) c = errc;
		else c = NUM2INT(tmp);
	    }
	    else {
		c = cflag ? last : errc;
	    }
	    if (c != errc) {
		tlen = rb_enc_codelen(c, enc);
		modify = 1;
	    }
	    else {
		c = c0;
		if (enc != e1) may_modify = 1;
	    }
	    while (t - buf + tlen >= max) {
		offset = t - buf;
		max *= 2;
		REALLOC_N(buf, char, max);
		t = buf + offset;
	    }
	    if (s != t) {
		rb_enc_mbcput(c, t, enc);
		if (may_modify && memcmp(s, t, tlen) != 0) {
		    modify = 1;
		}
	    }
	    CHECK_IF_ASCII(c);
	    s += clen;
	    t += tlen;
	}
	if (!STR_EMBED_P(str)) {
	    ruby_sized_xfree(STR_HEAP_PTR(str), STR_HEAP_SIZE(str));
	}
	*t = '\0';
	RSTRING(str)->as.heap.ptr = buf;
	RSTRING(str)->as.heap.len = t - buf;
	STR_SET_NOEMBED(str);
	RSTRING(str)->as.heap.aux.capa = max;
    }

    if (modify) {
	if (cr != ENC_CODERANGE_BROKEN)
	    ENC_CODERANGE_SET(str, cr);
	rb_enc_associate(str, enc);
	return str;
    }
    return Qnil;
}


/*
 *  call-seq:
 *     str.tr!(from_str, to_str)   -> str or nil
 *
 *  Translates <i>str</i> in place, using the same rules as
 *  <code>String#tr</code>. Returns <i>str</i>, or <code>nil</code> if no
 *  changes were made.
 */

static VALUE
rb_str_tr_bang(VALUE str, VALUE src, VALUE repl)
{
    return tr_trans(str, src, repl, 0);
}


/*
 *  call-seq:
 *     str.tr(from_str, to_str)   => new_str
 *
 *  Returns a copy of +str+ with the characters in +from_str+ replaced by the
 *  corresponding characters in +to_str+.  If +to_str+ is shorter than
 *  +from_str+, it is padded with its last character in order to maintain the
 *  correspondence.
 *
 *     "hello".tr('el', 'ip')      #=> "hippo"
 *     "hello".tr('aeiou', '*')    #=> "h*ll*"
 *     "hello".tr('aeiou', 'AA*')  #=> "hAll*"
 *
 *  Both strings may use the <code>c1-c2</code> notation to denote ranges of
 *  characters, and +from_str+ may start with a <code>^</code>, which denotes
 *  all characters except those listed.
 *
 *     "hello".tr('a-y', 'b-z')    #=> "ifmmp"
 *     "hello".tr('^aeiou', '*')   #=> "*e**o"
 *
 *  The backslash character <code>\</code> can be used to escape
 *  <code>^</code> or <code>-</code> and is otherwise ignored unless it
 *  appears at the end of a range or the end of the +from_str+ or +to_str+:
 *
 *     "hello^world".tr("\\^aeiou", "*") #=> "h*ll**w*rld"
 *     "hello-world".tr("a\\-eo", "*")   #=> "h*ll**w*rld"
 *
 *     "hello\r\nworld".tr("\r", "")   #=> "hello\nworld"
 *     "hello\r\nworld".tr("\\r", "")  #=> "hello\r\nwold"
 *     "hello\r\nworld".tr("\\\r", "") #=> "hello\nworld"
 *
 *     "X['\\b']".tr("X\\", "")   #=> "['b']"
 *     "X['\\b']".tr("X-\\]", "") #=> "'b'"
 */

static VALUE
rb_str_tr(VALUE str, VALUE src, VALUE repl)
{
    str = rb_str_dup(str);
    tr_trans(str, src, repl, 0);
    return str;
}

#define TR_TABLE_SIZE 257
static void
tr_setup_table(VALUE str, char stable[TR_TABLE_SIZE], int first,
	       VALUE *tablep, VALUE *ctablep, rb_encoding *enc)
{
    const unsigned int errc = -1;
    char buf[256];
    struct tr tr;
    unsigned int c;
    VALUE table = 0, ptable = 0;
    int i, l, cflag = 0;

    tr.p = RSTRING_PTR(str); tr.pend = tr.p + RSTRING_LEN(str);
    tr.gen = tr.now = tr.max = 0;

    if (RSTRING_LEN(str) > 1 && rb_enc_ascget(tr.p, tr.pend, &l, enc) == '^') {
	cflag = 1;
	tr.p += l;
    }
    if (first) {
	for (i=0; i<256; i++) {
	    stable[i] = 1;
	}
	stable[256] = cflag;
    }
    else if (stable[256] && !cflag) {
	stable[256] = 0;
    }
    for (i=0; i<256; i++) {
	buf[i] = cflag;
    }

    while ((c = trnext(&tr, enc)) != errc) {
	if (c < 256) {
	    buf[c & 0xff] = !cflag;
	}
	else {
	    VALUE key = UINT2NUM(c);

	    if (!table && (first || *tablep || stable[256])) {
		if (cflag) {
		    ptable = *ctablep;
		    table = ptable ? ptable : rb_hash_new();
		    *ctablep = table;
		}
		else {
		    table = rb_hash_new();
		    ptable = *tablep;
		    *tablep = table;
		}
	    }
	    if (table && (!ptable || (cflag ^ !NIL_P(rb_hash_aref(ptable, key))))) {
		rb_hash_aset(table, key, Qtrue);
	    }
	}
    }
    for (i=0; i<256; i++) {
	stable[i] = stable[i] && buf[i];
    }
    if (!table && !cflag) {
	*tablep = 0;
    }
}


static int
tr_find(unsigned int c, const char table[TR_TABLE_SIZE], VALUE del, VALUE nodel)
{
    if (c < 256) {
	return table[c] != 0;
    }
    else {
	VALUE v = UINT2NUM(c);

	if (del) {
	    if (!NIL_P(rb_hash_lookup(del, v)) &&
		    (!nodel || NIL_P(rb_hash_lookup(nodel, v)))) {
		return TRUE;
	    }
	}
	else if (nodel && !NIL_P(rb_hash_lookup(nodel, v))) {
	    return FALSE;
	}
	return table[256] ? TRUE : FALSE;
    }
}

/*
 *  call-seq:
 *     str.delete!([other_str]+)   -> str or nil
 *
 *  Performs a <code>delete</code> operation in place, returning <i>str</i>, or
 *  <code>nil</code> if <i>str</i> was not modified.
 */

static VALUE
rb_str_delete_bang(int argc, VALUE *argv, VALUE str)
{
    char squeez[TR_TABLE_SIZE];
    rb_encoding *enc = 0;
    char *s, *send, *t;
    VALUE del = 0, nodel = 0;
    int modify = 0;
    int i, ascompat, cr;

    if (RSTRING_LEN(str) == 0 || !RSTRING_PTR(str)) return Qnil;
    rb_check_arity(argc, 1, UNLIMITED_ARGUMENTS);
    for (i=0; i<argc; i++) {
	VALUE s = argv[i];

	StringValue(s);
	enc = rb_enc_check(str, s);
	tr_setup_table(s, squeez, i==0, &del, &nodel, enc);
    }

    str_modify_keep_cr(str);
    ascompat = rb_enc_asciicompat(enc);
    s = t = RSTRING_PTR(str);
    send = RSTRING_END(str);
    cr = ascompat ? ENC_CODERANGE_7BIT : ENC_CODERANGE_VALID;
    while (s < send) {
	unsigned int c;
	int clen;

	if (ascompat && (c = *(unsigned char*)s) < 0x80) {
	    if (squeez[c]) {
		modify = 1;
	    }
	    else {
		if (t != s) *t = c;
		t++;
	    }
	    s++;
	}
	else {
	    c = rb_enc_codepoint_len(s, send, &clen, enc);

	    if (tr_find(c, squeez, del, nodel)) {
		modify = 1;
	    }
	    else {
		if (t != s) rb_enc_mbcput(c, t, enc);
		t += clen;
		if (cr == ENC_CODERANGE_7BIT) cr = ENC_CODERANGE_VALID;
	    }
	    s += clen;
	}
    }
    *t = '\0';
    STR_SET_LEN(str, t - RSTRING_PTR(str));
    ENC_CODERANGE_SET(str, cr);

    if (modify) return str;
    return Qnil;
}


/*
 *  call-seq:
 *     str.delete([other_str]+)   -> new_str
 *
 *  Returns a copy of <i>str</i> with all characters in the intersection of its
 *  arguments deleted. Uses the same rules for building the set of characters as
 *  <code>String#count</code>.
 *
 *     "hello".delete "l","lo"        #=> "heo"
 *     "hello".delete "lo"            #=> "he"
 *     "hello".delete "aeiou", "^e"   #=> "hell"
 *     "hello".delete "ej-m"          #=> "ho"
 */

static VALUE
rb_str_delete(int argc, VALUE *argv, VALUE str)
{
    str = rb_str_dup(str);
    rb_str_delete_bang(argc, argv, str);
    return str;
}


/*
 *  call-seq:
 *     str.squeeze!([other_str]*)   -> str or nil
 *
 *  Squeezes <i>str</i> in place, returning either <i>str</i>, or
 *  <code>nil</code> if no changes were made.
 */

static VALUE
rb_str_squeeze_bang(int argc, VALUE *argv, VALUE str)
{
    char squeez[TR_TABLE_SIZE];
    rb_encoding *enc = 0;
    VALUE del = 0, nodel = 0;
    char *s, *send, *t;
    int i, modify = 0;
    int ascompat, singlebyte = single_byte_optimizable(str);
    unsigned int save;

    if (argc == 0) {
	enc = STR_ENC_GET(str);
    }
    else {
	for (i=0; i<argc; i++) {
	    VALUE s = argv[i];

	    StringValue(s);
	    enc = rb_enc_check(str, s);
	    if (singlebyte && !single_byte_optimizable(s))
		singlebyte = 0;
	    tr_setup_table(s, squeez, i==0, &del, &nodel, enc);
	}
    }

    str_modify_keep_cr(str);
    s = t = RSTRING_PTR(str);
    if (!s || RSTRING_LEN(str) == 0) return Qnil;
    send = RSTRING_END(str);
    save = -1;
    ascompat = rb_enc_asciicompat(enc);

    if (singlebyte) {
        while (s < send) {
	    unsigned int c = *(unsigned char*)s++;
	    if (c != save || (argc > 0 && !squeez[c])) {
	        *t++ = save = c;
	    }
	}
    } else {
	while (s < send) {
	    unsigned int c;
	    int clen;

	    if (ascompat && (c = *(unsigned char*)s) < 0x80) {
		if (c != save || (argc > 0 && !squeez[c])) {
		    *t++ = save = c;
		}
		s++;
	    }
	    else {
		c = rb_enc_codepoint_len(s, send, &clen, enc);

		if (c != save || (argc > 0 && !tr_find(c, squeez, del, nodel))) {
		    if (t != s) rb_enc_mbcput(c, t, enc);
		    save = c;
		    t += clen;
		}
		s += clen;
	    }
	}
    }

    *t = '\0';
    if (t - RSTRING_PTR(str) != RSTRING_LEN(str)) {
	STR_SET_LEN(str, t - RSTRING_PTR(str));
	modify = 1;
    }

    if (modify) return str;
    return Qnil;
}


/*
 *  call-seq:
 *     str.squeeze([other_str]*)    -> new_str
 *
 *  Builds a set of characters from the <i>other_str</i> parameter(s) using the
 *  procedure described for <code>String#count</code>. Returns a new string
 *  where runs of the same character that occur in this set are replaced by a
 *  single character. If no arguments are given, all runs of identical
 *  characters are replaced by a single character.
 *
 *     "yellow moon".squeeze                  #=> "yelow mon"
 *     "  now   is  the".squeeze(" ")         #=> " now is the"
 *     "putters shoot balls".squeeze("m-z")   #=> "puters shot balls"
 */

static VALUE
rb_str_squeeze(int argc, VALUE *argv, VALUE str)
{
    str = rb_str_dup(str);
    rb_str_squeeze_bang(argc, argv, str);
    return str;
}


/*
 *  call-seq:
 *     str.tr_s!(from_str, to_str)   -> str or nil
 *
 *  Performs <code>String#tr_s</code> processing on <i>str</i> in place,
 *  returning <i>str</i>, or <code>nil</code> if no changes were made.
 */

static VALUE
rb_str_tr_s_bang(VALUE str, VALUE src, VALUE repl)
{
    return tr_trans(str, src, repl, 1);
}


/*
 *  call-seq:
 *     str.tr_s(from_str, to_str)   -> new_str
 *
 *  Processes a copy of <i>str</i> as described under <code>String#tr</code>,
 *  then removes duplicate characters in regions that were affected by the
 *  translation.
 *
 *     "hello".tr_s('l', 'r')     #=> "hero"
 *     "hello".tr_s('el', '*')    #=> "h*o"
 *     "hello".tr_s('el', 'hx')   #=> "hhxo"
 */

static VALUE
rb_str_tr_s(VALUE str, VALUE src, VALUE repl)
{
    str = rb_str_dup(str);
    tr_trans(str, src, repl, 1);
    return str;
}


/*
 *  call-seq:
 *     str.count([other_str]+)   -> fixnum
 *
 *  Each +other_str+ parameter defines a set of characters to count.  The
 *  intersection of these sets defines the characters to count in +str+.  Any
 *  +other_str+ that starts with a caret <code>^</code> is negated.  The
 *  sequence <code>c1-c2</code> means all characters between c1 and c2.  The
 *  backslash character <code>\</code> can be used to escape <code>^</code> or
 *  <code>-</code> and is otherwise ignored unless it appears at the end of a
 *  sequence or the end of a +other_str+.
 *
 *     a = "hello world"
 *     a.count "lo"                   #=> 5
 *     a.count "lo", "o"              #=> 2
 *     a.count "hello", "^l"          #=> 4
 *     a.count "ej-m"                 #=> 4
 *
 *     "hello^world".count "\\^aeiou" #=> 4
 *     "hello-world".count "a\\-eo"   #=> 4
 *
 *     c = "hello world\\r\\n"
 *     c.count "\\"                   #=> 2
 *     c.count "\\A"                  #=> 0
 *     c.count "X-\\w"                #=> 3
 */

static VALUE
rb_str_count(int argc, VALUE *argv, VALUE str)
{
    char table[TR_TABLE_SIZE];
    rb_encoding *enc = 0;
    VALUE del = 0, nodel = 0, tstr;
    char *s, *send;
    int i;
    int ascompat;

    rb_check_arity(argc, 1, UNLIMITED_ARGUMENTS);

    tstr = argv[0];
    StringValue(tstr);
    enc = rb_enc_check(str, tstr);
    if (argc == 1) {
	const char *ptstr;
	if (RSTRING_LEN(tstr) == 1 && rb_enc_asciicompat(enc) &&
	    (ptstr = RSTRING_PTR(tstr),
	     ONIGENC_IS_ALLOWED_REVERSE_MATCH(enc, (const unsigned char *)ptstr, (const unsigned char *)ptstr+1)) &&
	    !is_broken_string(str)) {
	    int n = 0;
	    int clen;
	    unsigned char c = rb_enc_codepoint_len(ptstr, ptstr+1, &clen, enc);

	    s = RSTRING_PTR(str);
	    if (!s || RSTRING_LEN(str) == 0) return INT2FIX(0);
	    send = RSTRING_END(str);
	    while (s < send) {
		if (*(unsigned char*)s++ == c) n++;
	    }
	    return INT2NUM(n);
	}
    }

    tr_setup_table(tstr, table, TRUE, &del, &nodel, enc);
    for (i=1; i<argc; i++) {
	tstr = argv[i];
	StringValue(tstr);
	enc = rb_enc_check(str, tstr);
	tr_setup_table(tstr, table, FALSE, &del, &nodel, enc);
    }

    s = RSTRING_PTR(str);
    if (!s || RSTRING_LEN(str) == 0) return INT2FIX(0);
    send = RSTRING_END(str);
    ascompat = rb_enc_asciicompat(enc);
    i = 0;
    while (s < send) {
	unsigned int c;

	if (ascompat && (c = *(unsigned char*)s) < 0x80) {
	    if (table[c]) {
		i++;
	    }
	    s++;
	}
	else {
	    int clen;
	    c = rb_enc_codepoint_len(s, send, &clen, enc);
	    if (tr_find(c, table, del, nodel)) {
		i++;
	    }
	    s += clen;
	}
    }

    return INT2NUM(i);
}

static const char isspacetable[256] = {
    0, 0, 0, 0, 0, 0, 0, 0, 0, 1, 1, 1, 1, 1, 0, 0,
    0, 0, 0, 0, 0, 0, 0, 0, 0, 0, 0, 0, 0, 0, 0, 0,
    1, 0, 0, 0, 0, 0, 0, 0, 0, 0, 0, 0, 0, 0, 0, 0,
    0, 0, 0, 0, 0, 0, 0, 0, 0, 0, 0, 0, 0, 0, 0, 0,
    0, 0, 0, 0, 0, 0, 0, 0, 0, 0, 0, 0, 0, 0, 0, 0,
    0, 0, 0, 0, 0, 0, 0, 0, 0, 0, 0, 0, 0, 0, 0, 0,
    0, 0, 0, 0, 0, 0, 0, 0, 0, 0, 0, 0, 0, 0, 0, 0,
    0, 0, 0, 0, 0, 0, 0, 0, 0, 0, 0, 0, 0, 0, 0, 0,
    0, 0, 0, 0, 0, 0, 0, 0, 0, 0, 0, 0, 0, 0, 0, 0,
    0, 0, 0, 0, 0, 0, 0, 0, 0, 0, 0, 0, 0, 0, 0, 0,
    0, 0, 0, 0, 0, 0, 0, 0, 0, 0, 0, 0, 0, 0, 0, 0,
    0, 0, 0, 0, 0, 0, 0, 0, 0, 0, 0, 0, 0, 0, 0, 0,
    0, 0, 0, 0, 0, 0, 0, 0, 0, 0, 0, 0, 0, 0, 0, 0,
    0, 0, 0, 0, 0, 0, 0, 0, 0, 0, 0, 0, 0, 0, 0, 0,
    0, 0, 0, 0, 0, 0, 0, 0, 0, 0, 0, 0, 0, 0, 0, 0,
    0, 0, 0, 0, 0, 0, 0, 0, 0, 0, 0, 0, 0, 0, 0, 0
};

#define ascii_isspace(c) isspacetable[(unsigned char)(c)]

/*
 *  call-seq:
 *     str.split(pattern=$;, [limit])   -> anArray
 *
 *  Divides <i>str</i> into substrings based on a delimiter, returning an array
 *  of these substrings.
 *
 *  If <i>pattern</i> is a <code>String</code>, then its contents are used as
 *  the delimiter when splitting <i>str</i>. If <i>pattern</i> is a single
 *  space, <i>str</i> is split on whitespace, with leading whitespace and runs
 *  of contiguous whitespace characters ignored.
 *
 *  If <i>pattern</i> is a <code>Regexp</code>, <i>str</i> is divided where the
 *  pattern matches. Whenever the pattern matches a zero-length string,
 *  <i>str</i> is split into individual characters. If <i>pattern</i> contains
 *  groups, the respective matches will be returned in the array as well.
 *
 *  If <i>pattern</i> is omitted, the value of <code>$;</code> is used.  If
 *  <code>$;</code> is <code>nil</code> (which is the default), <i>str</i> is
 *  split on whitespace as if ` ' were specified.
 *
 *  If the <i>limit</i> parameter is omitted, trailing null fields are
 *  suppressed. If <i>limit</i> is a positive number, at most that number of
 *  fields will be returned (if <i>limit</i> is <code>1</code>, the entire
 *  string is returned as the only entry in an array). If negative, there is no
 *  limit to the number of fields returned, and trailing null fields are not
 *  suppressed.
 *
 *  When the input +str+ is empty an empty Array is returned as the string is
 *  considered to have no fields to split.
 *
 *     " now's  the time".split        #=> ["now's", "the", "time"]
 *     " now's  the time".split(' ')   #=> ["now's", "the", "time"]
 *     " now's  the time".split(/ /)   #=> ["", "now's", "", "the", "time"]
 *     "1, 2.34,56, 7".split(%r{,\s*}) #=> ["1", "2.34", "56", "7"]
 *     "hello".split(//)               #=> ["h", "e", "l", "l", "o"]
 *     "hello".split(//, 3)            #=> ["h", "e", "llo"]
 *     "hi mom".split(%r{\s*})         #=> ["h", "i", "m", "o", "m"]
 *
 *     "mellow yellow".split("ello")   #=> ["m", "w y", "w"]
 *     "1,2,,3,4,,".split(',')         #=> ["1", "2", "", "3", "4"]
 *     "1,2,,3,4,,".split(',', 4)      #=> ["1", "2", "", "3,4,,"]
 *     "1,2,,3,4,,".split(',', -4)     #=> ["1", "2", "", "3", "4", "", ""]
 *
 *     "".split(',', -1)               #=> []
 */

static VALUE
rb_str_split_m(int argc, VALUE *argv, VALUE str)
{
    rb_encoding *enc;
    VALUE spat;
    VALUE limit;
    enum {awk, string, regexp} split_type;
    long beg, end, i = 0;
    int lim = 0;
    VALUE result, tmp;

    if (rb_scan_args(argc, argv, "02", &spat, &limit) == 2) {
	lim = NUM2INT(limit);
	if (lim <= 0) limit = Qnil;
	else if (lim == 1) {
	    if (RSTRING_LEN(str) == 0)
		return rb_ary_new2(0);
	    return rb_ary_new3(1, str);
	}
	i = 1;
    }

    enc = STR_ENC_GET(str);
    if (NIL_P(spat)) {
	if (!NIL_P(rb_fs)) {
	    spat = rb_fs;
	    goto fs_set;
	}
	split_type = awk;
    }
    else {
      fs_set:
	if (RB_TYPE_P(spat, T_STRING)) {
	    rb_encoding *enc2 = STR_ENC_GET(spat);

	    split_type = string;
	    if (RSTRING_LEN(spat) == 0) {
		/* Special case - split into chars */
		spat = rb_reg_regcomp(spat);
		split_type = regexp;
	    }
	    else if (rb_enc_asciicompat(enc2) == 1) {
		if (RSTRING_LEN(spat) == 1 && RSTRING_PTR(spat)[0] == ' '){
		    split_type = awk;
		}
	    }
	    else {
		int l;
		if (rb_enc_ascget(RSTRING_PTR(spat), RSTRING_END(spat), &l, enc2) == ' ' &&
		    RSTRING_LEN(spat) == l) {
		    split_type = awk;
		}
	    }
	}
	else {
	    spat = get_pat(spat, 1);
	    split_type = regexp;
	}
    }

    result = rb_ary_new();
    beg = 0;
    if (split_type == awk) {
	char *ptr = RSTRING_PTR(str);
	char *eptr = RSTRING_END(str);
	char *bptr = ptr;
	int skip = 1;
	unsigned int c;

	end = beg;
	if (is_ascii_string(str)) {
	    while (ptr < eptr) {
		c = (unsigned char)*ptr++;
		if (skip) {
		    if (ascii_isspace(c)) {
			beg = ptr - bptr;
		    }
		    else {
			end = ptr - bptr;
			skip = 0;
			if (!NIL_P(limit) && lim <= i) break;
		    }
		}
		else if (ascii_isspace(c)) {
		    rb_ary_push(result, rb_str_subseq(str, beg, end-beg));
		    skip = 1;
		    beg = ptr - bptr;
		    if (!NIL_P(limit)) ++i;
		}
		else {
		    end = ptr - bptr;
		}
	    }
	}
	else {
	    while (ptr < eptr) {
		int n;

		c = rb_enc_codepoint_len(ptr, eptr, &n, enc);
		ptr += n;
		if (skip) {
		    if (rb_isspace(c)) {
			beg = ptr - bptr;
		    }
		    else {
			end = ptr - bptr;
			skip = 0;
			if (!NIL_P(limit) && lim <= i) break;
		    }
		}
		else if (rb_isspace(c)) {
		    rb_ary_push(result, rb_str_subseq(str, beg, end-beg));
		    skip = 1;
		    beg = ptr - bptr;
		    if (!NIL_P(limit)) ++i;
		}
		else {
		    end = ptr - bptr;
		}
	    }
	}
    }
    else if (split_type == string) {
	char *ptr = RSTRING_PTR(str);
	char *temp = ptr;
	char *eptr = RSTRING_END(str);
	char *sptr = RSTRING_PTR(spat);
	long slen = RSTRING_LEN(spat);

	if (is_broken_string(str)) {
	    if (!(rb_encoding_compat && STR_ENC_GET(str) == rb_utf8_encoding()))
	        rb_raise(rb_eArgError, "invalid byte sequence in %s", rb_enc_name(STR_ENC_GET(str)));
	}
	if (is_broken_string(spat)) {
	    rb_raise(rb_eArgError, "invalid byte sequence in %s", rb_enc_name(STR_ENC_GET(spat)));
	}
	enc = rb_enc_check(str, spat);
	while (ptr < eptr &&
	       (end = rb_memsearch(sptr, slen, ptr, eptr - ptr, enc)) >= 0) {
	    /* Check we are at the start of a char */
	    char *t = rb_enc_right_char_head(ptr, ptr + end, eptr, enc);
	    if (t != ptr + end) {
		ptr = t;
		continue;
	    }
	    rb_ary_push(result, rb_str_subseq(str, ptr - temp, end));
	    ptr += end + slen;
	    if (!NIL_P(limit) && lim <= ++i) break;
	}
	beg = ptr - temp;
    }
    else {
	char *ptr = RSTRING_PTR(str);
	long len = RSTRING_LEN(str);
	long start = beg;
	long idx;
	int last_null = 0;
	struct re_registers *regs;

	while ((end = rb_reg_search(spat, str, start, 0)) >= 0) {
	    regs = RMATCH_REGS(rb_backref_get());
	    if (start == end && BEG(0) == END(0)) {
		if (!ptr) {
		    rb_ary_push(result, str_new_empty(str));
		    break;
		}
		else if (last_null == 1) {
		    rb_ary_push(result, rb_str_subseq(str, beg,
						      rb_enc_fast_mbclen(ptr+beg,
									 ptr+len,
									 enc)));
		    beg = start;
		}
		else {
                    if (ptr+start == ptr+len)
                        start++;
                    else
                        start += rb_enc_fast_mbclen(ptr+start,ptr+len,enc);
		    last_null = 1;
		    continue;
		}
	    }
	    else {
		rb_ary_push(result, rb_str_subseq(str, beg, end-beg));
		beg = start = END(0);
	    }
	    last_null = 0;

	    for (idx=1; idx < regs->num_regs; idx++) {
		if (BEG(idx) == -1) continue;
		if (BEG(idx) == END(idx))
		    tmp = str_new_empty(str);
		else
		    tmp = rb_str_subseq(str, BEG(idx), END(idx)-BEG(idx));
		rb_ary_push(result, tmp);
	    }
	    if (!NIL_P(limit) && lim <= ++i) break;
	}
    }
    if (RSTRING_LEN(str) > 0 && (!NIL_P(limit) || RSTRING_LEN(str) > beg || lim < 0)) {
	if (RSTRING_LEN(str) == beg)
	    tmp = str_new_empty(str);
	else
	    tmp = rb_str_subseq(str, beg, RSTRING_LEN(str)-beg);
	rb_ary_push(result, tmp);
    }
    if (NIL_P(limit) && lim == 0) {
	long len;
	while ((len = RARRAY_LEN(result)) > 0 &&
	       (tmp = RARRAY_AREF(result, len-1), RSTRING_LEN(tmp) == 0))
	    rb_ary_pop(result);
    }

    return result;
}

VALUE
rb_str_split(VALUE str, const char *sep0)
{
    VALUE sep;

    StringValue(str);
    sep = rb_str_new2(sep0);
    return rb_str_split_m(1, &sep, str);
}


static VALUE
rb_str_enumerate_lines(int argc, VALUE *argv, VALUE str, int wantarray)
{
    rb_encoding *enc;
    VALUE line, rs, orig = str;
    const char *ptr, *pend, *subptr, *subend, *rsptr, *hit, *adjusted;
    long pos, len, rslen;
    int paragraph_mode = 0;

    VALUE UNINITIALIZED_VAR(ary);

    if (argc == 0)
	rs = rb_rs;
    else
	rb_scan_args(argc, argv, "01", &rs);

    if (rb_block_given_p()) {
	if (wantarray) {
#if STRING_ENUMERATORS_WANTARRAY
	    rb_warn("given block not used");
	    ary = rb_ary_new();
#else
	    rb_warning("passing a block to String#lines is deprecated");
	    wantarray = 0;
#endif
	}
    }
    else {
	if (wantarray)
	    ary = rb_ary_new();
	else
	    RETURN_ENUMERATOR(str, argc, argv);
    }

    if (NIL_P(rs)) {
	if (wantarray) {
	    rb_ary_push(ary, str);
	    return ary;
	}
	else {
	    rb_yield(str);
	    return orig;
	}
    }

    str = rb_str_new4(str);
    ptr = subptr = RSTRING_PTR(str);
    pend = RSTRING_END(str);
    len = RSTRING_LEN(str);
    StringValue(rs);
    rslen = RSTRING_LEN(rs);

    if (rs == rb_default_rs)
	enc = rb_enc_get(str);
    else
	enc = rb_enc_check(str, rs);

    if (rslen == 0) {
	rsptr = "\n\n";
	rslen = 2;
	paragraph_mode = 1;
    }
    else {
	rsptr = RSTRING_PTR(rs);
    }

    if ((rs == rb_default_rs || paragraph_mode) && !rb_enc_asciicompat(enc)) {
	rs = rb_str_new(rsptr, rslen);
	rs = rb_str_encode(rs, rb_enc_from_encoding(enc), 0, Qnil);
	rsptr = RSTRING_PTR(rs);
	rslen = RSTRING_LEN(rs);
    }

    while (subptr < pend) {
	pos = rb_memsearch(rsptr, rslen, subptr, pend - subptr, enc);
	if (pos < 0) break;
	hit = subptr + pos;
	adjusted = rb_enc_right_char_head(subptr, hit, pend, enc);
	if (hit != adjusted) {
	    subptr = adjusted;
	    continue;
	}
	subend = hit + rslen;
	if (paragraph_mode) {
	    while (subend < pend && rb_enc_is_newline(subend, pend, enc)) {
		subend += rb_enc_mbclen(subend, pend, enc);
	    }
	}
	line = rb_str_subseq(str, subptr - ptr, subend - subptr);
	if (wantarray) {
	    rb_ary_push(ary, line);
	}
	else {
	    rb_yield(line);
	    str_mod_check(str, ptr, len);
	}
	subptr = subend;
    }

    if (subptr != pend) {
	line = rb_str_subseq(str, subptr - ptr, pend - subptr);
	if (wantarray)
	    rb_ary_push(ary, line);
	else
	    rb_yield(line);
	RB_GC_GUARD(str);
    }

    if (wantarray)
	return ary;
    else
	return orig;
}

/*
 *  call-seq:
 *     str.each_line(separator=$/) {|substr| block }   -> str
 *     str.each_line(separator=$/)                     -> an_enumerator
 *
 *  Splits <i>str</i> using the supplied parameter as the record
 *  separator (<code>$/</code> by default), passing each substring in
 *  turn to the supplied block.  If a zero-length record separator is
 *  supplied, the string is split into paragraphs delimited by
 *  multiple successive newlines.
 *
 *  If no block is given, an enumerator is returned instead.
 *
 *     print "Example one\n"
 *     "hello\nworld".each_line {|s| p s}
 *     print "Example two\n"
 *     "hello\nworld".each_line('l') {|s| p s}
 *     print "Example three\n"
 *     "hello\n\n\nworld".each_line('') {|s| p s}
 *
 *  <em>produces:</em>
 *
 *     Example one
 *     "hello\n"
 *     "world"
 *     Example two
 *     "hel"
 *     "l"
 *     "o\nworl"
 *     "d"
 *     Example three
 *     "hello\n\n\n"
 *     "world"
 */

static VALUE
rb_str_each_line(int argc, VALUE *argv, VALUE str)
{
    return rb_str_enumerate_lines(argc, argv, str, 0);
}

/*
 *  call-seq:
 *     str.lines(separator=$/)  -> an_array
 *
 *  Returns an array of lines in <i>str</i> split using the supplied
 *  record separator (<code>$/</code> by default).  This is a
 *  shorthand for <code>str.each_line(separator).to_a</code>.
 *
 *  If a block is given, which is a deprecated form, works the same as
 *  <code>each_line</code>.
 */

static VALUE
rb_str_lines(int argc, VALUE *argv, VALUE str)
{
    return rb_str_enumerate_lines(argc, argv, str, 1);
}

static VALUE
rb_str_each_byte_size(VALUE str, VALUE args, VALUE eobj)
{
    return LONG2FIX(RSTRING_LEN(str));
}

static VALUE
rb_str_enumerate_bytes(VALUE str, int wantarray)
{
    long i;
    VALUE UNINITIALIZED_VAR(ary);

    if (rb_block_given_p()) {
	if (wantarray) {
#if STRING_ENUMERATORS_WANTARRAY
	    rb_warn("given block not used");
	    ary = rb_ary_new();
#else
	    rb_warning("passing a block to String#bytes is deprecated");
	    wantarray = 0;
#endif
	}
    }
    else {
	if (wantarray)
	    ary = rb_ary_new2(RSTRING_LEN(str));
	else
	    RETURN_SIZED_ENUMERATOR(str, 0, 0, rb_str_each_byte_size);
    }

    for (i=0; i<RSTRING_LEN(str); i++) {
	if (wantarray)
	    rb_ary_push(ary, INT2FIX(RSTRING_PTR(str)[i] & 0xff));
	else
	    rb_yield(INT2FIX(RSTRING_PTR(str)[i] & 0xff));
    }
    if (wantarray)
	return ary;
    else
	return str;
}

/*
 *  call-seq:
 *     str.each_byte {|fixnum| block }    -> str
 *     str.each_byte                      -> an_enumerator
 *
 *  Passes each byte in <i>str</i> to the given block, or returns an
 *  enumerator if no block is given.
 *
 *     "hello".each_byte {|c| print c, ' ' }
 *
 *  <em>produces:</em>
 *
 *     104 101 108 108 111
 */

static VALUE
rb_str_each_byte(VALUE str)
{
    return rb_str_enumerate_bytes(str, 0);
}

/*
 *  call-seq:
 *     str.bytes    -> an_array
 *
 *  Returns an array of bytes in <i>str</i>.  This is a shorthand for
 *  <code>str.each_byte.to_a</code>.
 *
 *  If a block is given, which is a deprecated form, works the same as
 *  <code>each_byte</code>.
 */

static VALUE
rb_str_bytes(VALUE str)
{
    return rb_str_enumerate_bytes(str, 1);
}

static VALUE
rb_str_each_char_size(VALUE str, VALUE args, VALUE eobj)
{
    return rb_str_length(str);
}

static VALUE
rb_str_enumerate_chars(VALUE str, int wantarray)
{
    VALUE orig = str;
    VALUE substr;
    long i, len, n;
    const char *ptr;
    rb_encoding *enc;
    VALUE UNINITIALIZED_VAR(ary);

    str = rb_str_new4(str);
    ptr = RSTRING_PTR(str);
    len = RSTRING_LEN(str);
    enc = rb_enc_get(str);

    if (rb_block_given_p()) {
	if (wantarray) {
#if STRING_ENUMERATORS_WANTARRAY
	    rb_warn("given block not used");
	    ary = rb_ary_new_capa(str_strlen(str, enc));
#else
	    rb_warning("passing a block to String#chars is deprecated");
	    wantarray = 0;
#endif
	}
    }
    else {
	if (wantarray)
	    ary = rb_ary_new_capa(str_strlen(str, enc));
	else
	    RETURN_SIZED_ENUMERATOR(str, 0, 0, rb_str_each_char_size);
    }

    switch (ENC_CODERANGE(str)) {
      case ENC_CODERANGE_VALID:
      case ENC_CODERANGE_7BIT:
	for (i = 0; i < len; i += n) {
	    n = rb_enc_fast_mbclen(ptr + i, ptr + len, enc);
	    substr = rb_str_subseq(str, i, n);
	    if (wantarray)
		rb_ary_push(ary, substr);
	    else
		rb_yield(substr);
	}
	break;
      default:
	for (i = 0; i < len; i += n) {
	    n = rb_enc_mbclen(ptr + i, ptr + len, enc);
	    substr = rb_str_subseq(str, i, n);
	    if (wantarray)
		rb_ary_push(ary, substr);
	    else
		rb_yield(substr);
	}
    }
    RB_GC_GUARD(str);
    if (wantarray)
	return ary;
    else
	return orig;
}

/*
 *  call-seq:
 *     str.each_char {|cstr| block }    -> str
 *     str.each_char                    -> an_enumerator
 *
 *  Passes each character in <i>str</i> to the given block, or returns
 *  an enumerator if no block is given.
 *
 *     "hello".each_char {|c| print c, ' ' }
 *
 *  <em>produces:</em>
 *
 *     h e l l o
 */

static VALUE
rb_str_each_char(VALUE str)
{
    return rb_str_enumerate_chars(str, 0);
}

/*
 *  call-seq:
 *     str.chars    -> an_array
 *
 *  Returns an array of characters in <i>str</i>.  This is a shorthand
 *  for <code>str.each_char.to_a</code>.
 *
 *  If a block is given, which is a deprecated form, works the same as
 *  <code>each_char</code>.
 */

static VALUE
rb_str_chars(VALUE str)
{
    return rb_str_enumerate_chars(str, 1);
}


static VALUE
rb_str_enumerate_codepoints(VALUE str, int wantarray)
{
    VALUE orig = str;
    int n;
    unsigned int c;
    const char *ptr, *end;
    rb_encoding *enc;
    VALUE UNINITIALIZED_VAR(ary);

    if (single_byte_optimizable(str))
	return rb_str_enumerate_bytes(str, wantarray);

    str = rb_str_new4(str);
    ptr = RSTRING_PTR(str);
    end = RSTRING_END(str);
    enc = STR_ENC_GET(str);

    if (rb_block_given_p()) {
	if (wantarray) {
#if STRING_ENUMERATORS_WANTARRAY
	    rb_warn("given block not used");
	    ary = rb_ary_new_capa(str_strlen(str, enc));
#else
	    rb_warning("passing a block to String#codepoints is deprecated");
	    wantarray = 0;
#endif
	}
    }
    else {
	if (wantarray)
	    ary = rb_ary_new_capa(str_strlen(str, enc));
	else
	    RETURN_SIZED_ENUMERATOR(str, 0, 0, rb_str_each_char_size);
    }

    while (ptr < end) {
	c = rb_enc_codepoint_len(ptr, end, &n, enc);
	if (wantarray)
	    rb_ary_push(ary, UINT2NUM(c));
	else
	    rb_yield(UINT2NUM(c));
	ptr += n;
    }
    RB_GC_GUARD(str);
    if (wantarray)
	return ary;
    else
	return orig;
}

/*
 *  call-seq:
 *     str.each_codepoint {|integer| block }    -> str
 *     str.each_codepoint                       -> an_enumerator
 *
 *  Passes the <code>Integer</code> ordinal of each character in <i>str</i>,
 *  also known as a <i>codepoint</i> when applied to Unicode strings to the
 *  given block.
 *
 *  If no block is given, an enumerator is returned instead.
 *
 *     "hello\u0639".each_codepoint {|c| print c, ' ' }
 *
 *  <em>produces:</em>
 *
 *     104 101 108 108 111 1593
 */

static VALUE
rb_str_each_codepoint(VALUE str)
{
    return rb_str_enumerate_codepoints(str, 0);
}

/*
 *  call-seq:
 *     str.codepoints   -> an_array
 *
 *  Returns an array of the <code>Integer</code> ordinals of the
 *  characters in <i>str</i>.  This is a shorthand for
 *  <code>str.each_codepoint.to_a</code>.
 *
 *  If a block is given, which is a deprecated form, works the same as
 *  <code>each_codepoint</code>.
 */

static VALUE
rb_str_codepoints(VALUE str)
{
    return rb_str_enumerate_codepoints(str, 1);
}


static long
chopped_length(VALUE str)
{
    rb_encoding *enc = STR_ENC_GET(str);
    const char *p, *p2, *beg, *end;

    beg = RSTRING_PTR(str);
    end = beg + RSTRING_LEN(str);
    if (beg > end) return 0;
    p = rb_enc_prev_char(beg, end, end, enc);
    if (!p) return 0;
    if (p > beg && rb_enc_ascget(p, end, 0, enc) == '\n') {
	p2 = rb_enc_prev_char(beg, p, end, enc);
	if (p2 && rb_enc_ascget(p2, end, 0, enc) == '\r') p = p2;
    }
    return p - beg;
}

/*
 *  call-seq:
 *     str.chop!   -> str or nil
 *
 *  Processes <i>str</i> as for <code>String#chop</code>, returning <i>str</i>,
 *  or <code>nil</code> if <i>str</i> is the empty string.  See also
 *  <code>String#chomp!</code>.
 */

static VALUE
rb_str_chop_bang(VALUE str)
{
    str_modify_keep_cr(str);
    if (RSTRING_LEN(str) > 0) {
	long len;
	len = chopped_length(str);
	STR_SET_LEN(str, len);
	RSTRING_PTR(str)[len] = '\0';
	if (ENC_CODERANGE(str) != ENC_CODERANGE_7BIT) {
	    ENC_CODERANGE_CLEAR(str);
	}
	return str;
    }
    return Qnil;
}


/*
 *  call-seq:
 *     str.chop   -> new_str
 *
 *  Returns a new <code>String</code> with the last character removed.  If the
 *  string ends with <code>\r\n</code>, both characters are removed. Applying
 *  <code>chop</code> to an empty string returns an empty
 *  string. <code>String#chomp</code> is often a safer alternative, as it leaves
 *  the string unchanged if it doesn't end in a record separator.
 *
 *     "string\r\n".chop   #=> "string"
 *     "string\n\r".chop   #=> "string\n"
 *     "string\n".chop     #=> "string"
 *     "string".chop       #=> "strin"
 *     "x".chop.chop       #=> ""
 */

static VALUE
rb_str_chop(VALUE str)
{
    return rb_str_subseq(str, 0, chopped_length(str));
}


/*
 *  call-seq:
 *     str.chomp!(separator=$/)   -> str or nil
 *
 *  Modifies <i>str</i> in place as described for <code>String#chomp</code>,
 *  returning <i>str</i>, or <code>nil</code> if no modifications were made.
 */

static VALUE
rb_str_chomp_bang(int argc, VALUE *argv, VALUE str)
{
    rb_encoding *enc;
    VALUE rs;
    int newline;
    char *p, *pp, *e;
    long len, rslen;

    str_modify_keep_cr(str);
    len = RSTRING_LEN(str);
    if (len == 0) return Qnil;
    p = RSTRING_PTR(str);
    e = p + len;
    if (argc == 0) {
	rs = rb_rs;
	if (rs == rb_default_rs) {
	  smart_chomp:
	    enc = rb_enc_get(str);
	    if (rb_enc_mbminlen(enc) > 1) {
		pp = rb_enc_left_char_head(p, e-rb_enc_mbminlen(enc), e, enc);
		if (rb_enc_is_newline(pp, e, enc)) {
		    e = pp;
		}
		pp = e - rb_enc_mbminlen(enc);
		if (pp >= p) {
		    pp = rb_enc_left_char_head(p, pp, e, enc);
		    if (rb_enc_ascget(pp, e, 0, enc) == '\r') {
			e = pp;
		    }
		}
		if (e == RSTRING_END(str)) {
		    return Qnil;
		}
		len = e - RSTRING_PTR(str);
		STR_SET_LEN(str, len);
	    }
	    else {
		if (RSTRING_PTR(str)[len-1] == '\n') {
		    STR_DEC_LEN(str);
		    if (RSTRING_LEN(str) > 0 &&
			RSTRING_PTR(str)[RSTRING_LEN(str)-1] == '\r') {
			STR_DEC_LEN(str);
		    }
		}
		else if (RSTRING_PTR(str)[len-1] == '\r') {
		    STR_DEC_LEN(str);
		}
		else {
		    return Qnil;
		}
	    }
	    RSTRING_PTR(str)[RSTRING_LEN(str)] = '\0';
	    return str;
	}
    }
    else {
	rb_scan_args(argc, argv, "01", &rs);
    }
    if (NIL_P(rs)) return Qnil;
    StringValue(rs);
    rslen = RSTRING_LEN(rs);
    if (rslen == 0) {
	while (len>0 && p[len-1] == '\n') {
	    len--;
	    if (len>0 && p[len-1] == '\r')
		len--;
	}
	if (len < RSTRING_LEN(str)) {
	    STR_SET_LEN(str, len);
	    RSTRING_PTR(str)[len] = '\0';
	    return str;
	}
	return Qnil;
    }
    if (rslen > len) return Qnil;
    newline = RSTRING_PTR(rs)[rslen-1];
    if (rslen == 1 && newline == '\n')
	goto smart_chomp;

    enc = rb_enc_check(str, rs);
    if (is_broken_string(rs)) {
	return Qnil;
    }
    pp = e - rslen;
    if (p[len-1] == newline &&
	(rslen <= 1 ||
	 memcmp(RSTRING_PTR(rs), pp, rslen) == 0)) {
	if (rb_enc_left_char_head(p, pp, e, enc) != pp)
	    return Qnil;
	if (ENC_CODERANGE(str) != ENC_CODERANGE_7BIT) {
	    ENC_CODERANGE_CLEAR(str);
	}
	STR_SET_LEN(str, RSTRING_LEN(str) - rslen);
	RSTRING_PTR(str)[RSTRING_LEN(str)] = '\0';
	return str;
    }
    return Qnil;
}


/*
 *  call-seq:
 *     str.chomp(separator=$/)   -> new_str
 *
 *  Returns a new <code>String</code> with the given record separator removed
 *  from the end of <i>str</i> (if present). If <code>$/</code> has not been
 *  changed from the default Ruby record separator, then <code>chomp</code> also
 *  removes carriage return characters (that is it will remove <code>\n</code>,
 *  <code>\r</code>, and <code>\r\n</code>).
 *
 *     "hello".chomp            #=> "hello"
 *     "hello\n".chomp          #=> "hello"
 *     "hello\r\n".chomp        #=> "hello"
 *     "hello\n\r".chomp        #=> "hello\n"
 *     "hello\r".chomp          #=> "hello"
 *     "hello \n there".chomp   #=> "hello \n there"
 *     "hello".chomp("llo")     #=> "he"
 */

static VALUE
rb_str_chomp(int argc, VALUE *argv, VALUE str)
{
    str = rb_str_dup(str);
    rb_str_chomp_bang(argc, argv, str);
    return str;
}

/*
 *  call-seq:
 *     str.lstrip!   -> self or nil
 *
 *  Removes leading whitespace from <i>str</i>, returning <code>nil</code> if no
 *  change was made. See also <code>String#rstrip!</code> and
 *  <code>String#strip!</code>.
 *
 *     "  hello  ".lstrip   #=> "hello  "
 *     "hello".lstrip!      #=> nil
 */

static VALUE
rb_str_lstrip_bang(VALUE str)
{
    rb_encoding *enc;
    char *s, *t, *e;

    str_modify_keep_cr(str);
    enc = STR_ENC_GET(str);
    s = RSTRING_PTR(str);
    if (!s || RSTRING_LEN(str) == 0) return Qnil;
    e = t = RSTRING_END(str);
    /* remove spaces at head */
    while (s < e) {
	int n;
	unsigned int cc = rb_enc_codepoint_len(s, e, &n, enc);

	if (!rb_isspace(cc)) break;
	s += n;
    }

    if (s > RSTRING_PTR(str)) {
	STR_SET_LEN(str, t-s);
	memmove(RSTRING_PTR(str), s, RSTRING_LEN(str));
	RSTRING_PTR(str)[RSTRING_LEN(str)] = '\0';
	return str;
    }
    return Qnil;
}


/*
 *  call-seq:
 *     str.lstrip   -> new_str
 *
 *  Returns a copy of <i>str</i> with leading whitespace removed. See also
 *  <code>String#rstrip</code> and <code>String#strip</code>.
 *
 *     "  hello  ".lstrip   #=> "hello  "
 *     "hello".lstrip       #=> "hello"
 */

static VALUE
rb_str_lstrip(VALUE str)
{
    str = rb_str_dup(str);
    rb_str_lstrip_bang(str);
    return str;
}


/*
 *  call-seq:
 *     str.rstrip!   -> self or nil
 *
 *  Removes trailing whitespace from <i>str</i>, returning <code>nil</code> if
 *  no change was made. See also <code>String#lstrip!</code> and
 *  <code>String#strip!</code>.
 *
 *     "  hello  ".rstrip   #=> "  hello"
 *     "hello".rstrip!      #=> nil
 */

static VALUE
rb_str_rstrip_bang(VALUE str)
{
    rb_encoding *enc;
    char *s, *t, *e;

    str_modify_keep_cr(str);
    enc = STR_ENC_GET(str);
    rb_str_check_dummy_enc(enc);
    s = RSTRING_PTR(str);
    if (!s || RSTRING_LEN(str) == 0) return Qnil;
    t = e = RSTRING_END(str);

    /* remove trailing spaces or '\0's */
    if (single_byte_optimizable(str)) {
	unsigned char c;
	while (s < t && ((c = *(t-1)) == '\0' || ascii_isspace(c))) t--;
    }
    else {
	char *tp;

        while ((tp = rb_enc_prev_char(s, t, e, enc)) != NULL) {
	    unsigned int c = rb_enc_codepoint(tp, e, enc);
	    if (c && !rb_isspace(c)) break;
	    t = tp;
	}
    }
    if (t < e) {
	long len = t-RSTRING_PTR(str);

	STR_SET_LEN(str, len);
	RSTRING_PTR(str)[len] = '\0';
	return str;
    }
    return Qnil;
}


/*
 *  call-seq:
 *     str.rstrip   -> new_str
 *
 *  Returns a copy of <i>str</i> with trailing whitespace removed. See also
 *  <code>String#lstrip</code> and <code>String#strip</code>.
 *
 *     "  hello  ".rstrip   #=> "  hello"
 *     "hello".rstrip       #=> "hello"
 */

static VALUE
rb_str_rstrip(VALUE str)
{
    str = rb_str_dup(str);
    rb_str_rstrip_bang(str);
    return str;
}


/*
 *  call-seq:
 *     str.strip!   -> str or nil
 *
 *  Removes leading and trailing whitespace from <i>str</i>. Returns
 *  <code>nil</code> if <i>str</i> was not altered.
 */

static VALUE
rb_str_strip_bang(VALUE str)
{
    VALUE l = rb_str_lstrip_bang(str);
    VALUE r = rb_str_rstrip_bang(str);

    if (NIL_P(l) && NIL_P(r)) return Qnil;
    return str;
}


/*
 *  call-seq:
 *     str.strip   -> new_str
 *
 *  Returns a copy of <i>str</i> with leading and trailing whitespace removed.
 *
 *     "    hello    ".strip   #=> "hello"
 *     "\tgoodbye\r\n".strip   #=> "goodbye"
 */

static VALUE
rb_str_strip(VALUE str)
{
    str = rb_str_dup(str);
    rb_str_strip_bang(str);
    return str;
}

static VALUE
scan_once(VALUE str, VALUE pat, long *start)
{
    VALUE result, match;
    struct re_registers *regs;
    int i;

    if (rb_reg_search(pat, str, *start, 0) >= 0) {
	match = rb_backref_get();
	regs = RMATCH_REGS(match);
	if (BEG(0) == END(0)) {
	    rb_encoding *enc = STR_ENC_GET(str);
	    /*
	     * Always consume at least one character of the input string
	     */
	    if (RSTRING_LEN(str) > END(0))
		*start = END(0)+rb_enc_fast_mbclen(RSTRING_PTR(str)+END(0),
						   RSTRING_END(str), enc);
	    else
		*start = END(0)+1;
	}
	else {
	    *start = END(0);
	}
	if (regs->num_regs == 1) {
	    return rb_reg_nth_match(0, match);
	}
	result = rb_ary_new2(regs->num_regs);
	for (i=1; i < regs->num_regs; i++) {
	    rb_ary_push(result, rb_reg_nth_match(i, match));
	}

	return result;
    }
    return Qnil;
}


/*
 *  call-seq:
 *     str.scan(pattern)                         -> array
 *     str.scan(pattern) {|match, ...| block }   -> str
 *
 *  Both forms iterate through <i>str</i>, matching the pattern (which may be a
 *  <code>Regexp</code> or a <code>String</code>). For each match, a result is
 *  generated and either added to the result array or passed to the block. If
 *  the pattern contains no groups, each individual result consists of the
 *  matched string, <code>$&</code>.  If the pattern contains groups, each
 *  individual result is itself an array containing one entry per group.
 *
 *     a = "cruel world"
 *     a.scan(/\w+/)        #=> ["cruel", "world"]
 *     a.scan(/.../)        #=> ["cru", "el ", "wor"]
 *     a.scan(/(...)/)      #=> [["cru"], ["el "], ["wor"]]
 *     a.scan(/(..)(..)/)   #=> [["cr", "ue"], ["l ", "wo"]]
 *
 *  And the block form:
 *
 *     a.scan(/\w+/) {|w| print "<<#{w}>> " }
 *     print "\n"
 *     a.scan(/(.)(.)/) {|x,y| print y, x }
 *     print "\n"
 *
 *  <em>produces:</em>
 *
 *     <<cruel>> <<world>>
 *     rceu lowlr
 */

static VALUE
rb_str_scan(VALUE str, VALUE pat)
{
    VALUE result;
    long start = 0;
    long last = -1, prev = 0;
    char *p = RSTRING_PTR(str); long len = RSTRING_LEN(str);

    pat = get_pat(pat, 1);
    if (!rb_block_given_p()) {
	VALUE ary = rb_ary_new();

	while (!NIL_P(result = scan_once(str, pat, &start))) {
	    last = prev;
	    prev = start;
	    rb_ary_push(ary, result);
	}
	if (last >= 0) rb_reg_search(pat, str, last, 0);
	return ary;
    }

    while (!NIL_P(result = scan_once(str, pat, &start))) {
	last = prev;
	prev = start;
	rb_yield(result);
	str_mod_check(str, p, len);
    }
    if (last >= 0) rb_reg_search(pat, str, last, 0);
    return str;
}


/*
 *  call-seq:
 *     str.hex   -> integer
 *
 *  Treats leading characters from <i>str</i> as a string of hexadecimal digits
 *  (with an optional sign and an optional <code>0x</code>) and returns the
 *  corresponding number. Zero is returned on error.
 *
 *     "0x0a".hex     #=> 10
 *     "-1234".hex    #=> -4660
 *     "0".hex        #=> 0
 *     "wombat".hex   #=> 0
 */

static VALUE
rb_str_hex(VALUE str)
{
    return rb_str_to_inum(str, 16, FALSE);
}


/*
 *  call-seq:
 *     str.oct   -> integer
 *
 *  Treats leading characters of <i>str</i> as a string of octal digits (with an
 *  optional sign) and returns the corresponding number.  Returns 0 if the
 *  conversion fails.
 *
 *     "123".oct       #=> 83
 *     "-377".oct      #=> -255
 *     "bad".oct       #=> 0
 *     "0377bad".oct   #=> 255
 */

static VALUE
rb_str_oct(VALUE str)
{
    return rb_str_to_inum(str, -8, FALSE);
}


/*
 *  call-seq:
 *     str.crypt(salt_str)   -> new_str
 *
 *  Applies a one-way cryptographic hash to <i>str</i> by invoking the
 *  standard library function <code>crypt(3)</code> with the given
 *  salt string.  While the format and the result are system and
 *  implementation dependent, using a salt matching the regular
 *  expression <code>\A[a-zA-Z0-9./]{2}</code> should be valid and
 *  safe on any platform, in which only the first two characters are
 *  significant.
 *
 *  This method is for use in system specific scripts, so if you want
 *  a cross-platform hash function consider using Digest or OpenSSL
 *  instead.
 */

static VALUE
rb_str_crypt(VALUE str, VALUE salt)
{
    extern char *crypt(const char *, const char *);
    VALUE result;
    const char *s, *saltp;
    char *res;
#ifdef BROKEN_CRYPT
    char salt_8bit_clean[3];
#endif

    StringValue(salt);
    if (RSTRING_LEN(salt) < 2)
	rb_raise(rb_eArgError, "salt too short (need >=2 bytes)");

    s = RSTRING_PTR(str);
    if (!s) s = "";
    saltp = RSTRING_PTR(salt);
#ifdef BROKEN_CRYPT
    if (!ISASCII((unsigned char)saltp[0]) || !ISASCII((unsigned char)saltp[1])) {
	salt_8bit_clean[0] = saltp[0] & 0x7f;
	salt_8bit_clean[1] = saltp[1] & 0x7f;
	salt_8bit_clean[2] = '\0';
	saltp = salt_8bit_clean;
    }
#endif
    res = crypt(s, saltp);
    if (!res) {
	rb_sys_fail("crypt");
    }
    result = rb_str_new2(res);
    OBJ_INFECT(result, str);
    OBJ_INFECT(result, salt);
    return result;
}


/*
 *  call-seq:
 *     str.intern   -> symbol
 *     str.to_sym   -> symbol
 *
 *  Returns the <code>Symbol</code> corresponding to <i>str</i>, creating the
 *  symbol if it did not previously exist. See <code>Symbol#id2name</code>.
 *
 *     "Koala".intern         #=> :Koala
 *     s = 'cat'.to_sym       #=> :cat
 *     s == :cat              #=> true
 *     s = '@cat'.to_sym      #=> :@cat
 *     s == :@cat             #=> true
 *
 *  This can also be used to create symbols that cannot be represented using the
 *  <code>:xxx</code> notation.
 *
 *     'cat and dog'.to_sym   #=> :"cat and dog"
 */

VALUE
rb_str_intern(VALUE s)
{
    VALUE str = RB_GC_GUARD(s);
    ID id;

    id = rb_intern_str(str);
    return ID2SYM(id);
}


/*
 *  call-seq:
 *     str.ord   -> integer
 *
 *  Return the <code>Integer</code> ordinal of a one-character string.
 *
 *     "a".ord         #=> 97
 */

VALUE
rb_str_ord(VALUE s)
{
    unsigned int c;

    c = rb_enc_codepoint(RSTRING_PTR(s), RSTRING_END(s), STR_ENC_GET(s));
    return UINT2NUM(c);
}
/*
 *  call-seq:
 *     str.sum(n=16)   -> integer
 *
 *  Returns a basic <em>n</em>-bit checksum of the characters in <i>str</i>,
 *  where <em>n</em> is the optional <code>Fixnum</code> parameter, defaulting
 *  to 16. The result is simply the sum of the binary value of each character in
 *  <i>str</i> modulo <code>2**n - 1</code>. This is not a particularly good
 *  checksum.
 */

static VALUE
rb_str_sum(int argc, VALUE *argv, VALUE str)
{
    VALUE vbits;
    int bits;
    char *ptr, *p, *pend;
    long len;
    VALUE sum = INT2FIX(0);
    unsigned long sum0 = 0;

    if (argc == 0) {
	bits = 16;
    }
    else {
	rb_scan_args(argc, argv, "01", &vbits);
	bits = NUM2INT(vbits);
    }
    ptr = p = RSTRING_PTR(str);
    len = RSTRING_LEN(str);
    pend = p + len;

    while (p < pend) {
        if (FIXNUM_MAX - UCHAR_MAX < sum0) {
            sum = rb_funcall(sum, '+', 1, LONG2FIX(sum0));
            str_mod_check(str, ptr, len);
            sum0 = 0;
        }
        sum0 += (unsigned char)*p;
        p++;
    }

    if (bits == 0) {
        if (sum0) {
            sum = rb_funcall(sum, '+', 1, LONG2FIX(sum0));
        }
    }
    else {
        if (sum == INT2FIX(0)) {
            if (bits < (int)sizeof(long)*CHAR_BIT) {
                sum0 &= (((unsigned long)1)<<bits)-1;
            }
            sum = LONG2FIX(sum0);
        }
        else {
            VALUE mod;

            if (sum0) {
                sum = rb_funcall(sum, '+', 1, LONG2FIX(sum0));
            }

            mod = rb_funcall(INT2FIX(1), rb_intern("<<"), 1, INT2FIX(bits));
            mod = rb_funcall(mod, '-', 1, INT2FIX(1));
            sum = rb_funcall(sum, '&', 1, mod);
        }
    }
    return sum;
}

static VALUE
rb_str_justify(int argc, VALUE *argv, VALUE str, char jflag)
{
    rb_encoding *enc;
    VALUE w;
    long width, len, flen = 1, fclen = 1;
    VALUE res;
    char *p;
    const char *f = " ";
    long n, size, llen, rlen, llen2 = 0, rlen2 = 0;
    volatile VALUE pad;
    int singlebyte = 1, cr;

    rb_scan_args(argc, argv, "11", &w, &pad);
    enc = STR_ENC_GET(str);
    width = NUM2LONG(w);
    if (argc == 2) {
	StringValue(pad);
	enc = rb_enc_check(str, pad);
	f = RSTRING_PTR(pad);
	flen = RSTRING_LEN(pad);
	fclen = str_strlen(pad, enc);
	singlebyte = single_byte_optimizable(pad);
	if (flen == 0 || fclen == 0) {
	    rb_raise(rb_eArgError, "zero width padding");
	}
    }
    len = str_strlen(str, enc);
    if (width < 0 || len >= width) return rb_str_dup(str);
    n = width - len;
    llen = (jflag == 'l') ? 0 : ((jflag == 'r') ? n : n/2);
    rlen = n - llen;
    cr = ENC_CODERANGE(str);
    if (flen > 1) {
       llen2 = str_offset(f, f + flen, llen % fclen, enc, singlebyte);
       rlen2 = str_offset(f, f + flen, rlen % fclen, enc, singlebyte);
    }
    size = RSTRING_LEN(str);
    if ((len = llen / fclen + rlen / fclen) >= LONG_MAX / flen ||
       (len *= flen) >= LONG_MAX - llen2 - rlen2 ||
       (len += llen2 + rlen2) >= LONG_MAX - size) {
       rb_raise(rb_eArgError, "argument too big");
    }
    len += size;
    res = rb_str_new5(str, 0, len);
    p = RSTRING_PTR(res);
    if (flen <= 1) {
       memset(p, *f, llen);
       p += llen;
    }
    else {
       while (llen >= fclen) {
	    memcpy(p,f,flen);
	    p += flen;
	    llen -= fclen;
	}
       if (llen > 0) {
           memcpy(p, f, llen2);
           p += llen2;
	}
    }
    memcpy(p, RSTRING_PTR(str), size);
    p += size;
    if (flen <= 1) {
       memset(p, *f, rlen);
       p += rlen;
    }
    else {
       while (rlen >= fclen) {
	    memcpy(p,f,flen);
	    p += flen;
	    rlen -= fclen;
	}
       if (rlen > 0) {
           memcpy(p, f, rlen2);
           p += rlen2;
	}
    }
    *p = '\0';
    STR_SET_LEN(res, p-RSTRING_PTR(res));
    OBJ_INFECT(res, str);
    if (!NIL_P(pad)) OBJ_INFECT(res, pad);
    rb_enc_associate(res, enc);
    if (argc == 2)
	cr = ENC_CODERANGE_AND(cr, ENC_CODERANGE(pad));
    if (cr != ENC_CODERANGE_BROKEN)
	ENC_CODERANGE_SET(res, cr);
    return res;
}


/*
 *  call-seq:
 *     str.ljust(integer, padstr=' ')   -> new_str
 *
 *  If <i>integer</i> is greater than the length of <i>str</i>, returns a new
 *  <code>String</code> of length <i>integer</i> with <i>str</i> left justified
 *  and padded with <i>padstr</i>; otherwise, returns <i>str</i>.
 *
 *     "hello".ljust(4)            #=> "hello"
 *     "hello".ljust(20)           #=> "hello               "
 *     "hello".ljust(20, '1234')   #=> "hello123412341234123"
 */

static VALUE
rb_str_ljust(int argc, VALUE *argv, VALUE str)
{
    return rb_str_justify(argc, argv, str, 'l');
}


/*
 *  call-seq:
 *     str.rjust(integer, padstr=' ')   -> new_str
 *
 *  If <i>integer</i> is greater than the length of <i>str</i>, returns a new
 *  <code>String</code> of length <i>integer</i> with <i>str</i> right justified
 *  and padded with <i>padstr</i>; otherwise, returns <i>str</i>.
 *
 *     "hello".rjust(4)            #=> "hello"
 *     "hello".rjust(20)           #=> "               hello"
 *     "hello".rjust(20, '1234')   #=> "123412341234123hello"
 */

static VALUE
rb_str_rjust(int argc, VALUE *argv, VALUE str)
{
    return rb_str_justify(argc, argv, str, 'r');
}


/*
 *  call-seq:
 *     str.center(width, padstr=' ')   -> new_str
 *
 *  Centers +str+ in +width+.  If +width+ is greater than the length of +str+,
 *  returns a new String of length +width+ with +str+ centered and padded with
 *  +padstr+; otherwise, returns +str+.
 *
 *     "hello".center(4)         #=> "hello"
 *     "hello".center(20)        #=> "       hello        "
 *     "hello".center(20, '123') #=> "1231231hello12312312"
 */

static VALUE
rb_str_center(int argc, VALUE *argv, VALUE str)
{
    return rb_str_justify(argc, argv, str, 'c');
}

/*
 *  call-seq:
 *     str.partition(sep)              -> [head, sep, tail]
 *     str.partition(regexp)           -> [head, match, tail]
 *
 *  Searches <i>sep</i> or pattern (<i>regexp</i>) in the string
 *  and returns the part before it, the match, and the part
 *  after it.
 *  If it is not found, returns two empty strings and <i>str</i>.
 *
 *     "hello".partition("l")         #=> ["he", "l", "lo"]
 *     "hello".partition("x")         #=> ["hello", "", ""]
 *     "hello".partition(/.l/)        #=> ["h", "el", "lo"]
 */

static VALUE
rb_str_partition(VALUE str, VALUE sep)
{
    long pos;
    int regex = FALSE;

    if (RB_TYPE_P(sep, T_REGEXP)) {
	pos = rb_reg_search(sep, str, 0, 0);
	regex = TRUE;
    }
    else {
	VALUE tmp;

	tmp = rb_check_string_type(sep);
	if (NIL_P(tmp)) {
	    rb_raise(rb_eTypeError, "type mismatch: %s given",
		     rb_obj_classname(sep));
	}
	sep = tmp;
	pos = rb_str_index(str, sep, 0);
    }
    if (pos < 0) {
      failed:
	return rb_ary_new3(3, str, str_new_empty(str), str_new_empty(str));
    }
    if (regex) {
	sep = rb_str_subpat(str, sep, INT2FIX(0));
	if (pos == 0 && RSTRING_LEN(sep) == 0) goto failed;
    }
    return rb_ary_new3(3, rb_str_subseq(str, 0, pos),
		          sep,
		          rb_str_subseq(str, pos+RSTRING_LEN(sep),
					     RSTRING_LEN(str)-pos-RSTRING_LEN(sep)));
}

/*
 *  call-seq:
 *     str.rpartition(sep)             -> [head, sep, tail]
 *     str.rpartition(regexp)          -> [head, match, tail]
 *
 *  Searches <i>sep</i> or pattern (<i>regexp</i>) in the string from the end
 *  of the string, and returns the part before it, the match, and the part
 *  after it.
 *  If it is not found, returns two empty strings and <i>str</i>.
 *
 *     "hello".rpartition("l")         #=> ["hel", "l", "o"]
 *     "hello".rpartition("x")         #=> ["", "", "hello"]
 *     "hello".rpartition(/.l/)        #=> ["he", "ll", "o"]
 */

static VALUE
rb_str_rpartition(VALUE str, VALUE sep)
{
    long pos = RSTRING_LEN(str);
    int regex = FALSE;

    if (RB_TYPE_P(sep, T_REGEXP)) {
	pos = rb_reg_search(sep, str, pos, 1);
	regex = TRUE;
    }
    else {
	VALUE tmp;

	tmp = rb_check_string_type(sep);
	if (NIL_P(tmp)) {
	    rb_raise(rb_eTypeError, "type mismatch: %s given",
		     rb_obj_classname(sep));
	}
	sep = tmp;
	pos = rb_str_sublen(str, pos);
	pos = rb_str_rindex(str, sep, pos);
    }
    if (pos < 0) {
	return rb_ary_new3(3, str_new_empty(str), str_new_empty(str), str);
    }
    if (regex) {
	sep = rb_reg_nth_match(0, rb_backref_get());
    }
    else {
	pos = rb_str_offset(str, pos);
    }
    return rb_ary_new3(3, rb_str_subseq(str, 0, pos),
		          sep,
		          rb_str_subseq(str, pos+RSTRING_LEN(sep),
					RSTRING_LEN(str)-pos-RSTRING_LEN(sep)));
}

/*
 *  call-seq:
 *     str.start_with?([prefixes]+)   -> true or false
 *
 *  Returns true if +str+ starts with one of the +prefixes+ given.
 *
 *    "hello".start_with?("hell")               #=> true
 *
 *    # returns true if one of the prefixes matches.
 *    "hello".start_with?("heaven", "hell")     #=> true
 *    "hello".start_with?("heaven", "paradise") #=> false
 */

static VALUE
rb_str_start_with(int argc, VALUE *argv, VALUE str)
{
    int i;

    for (i=0; i<argc; i++) {
	VALUE tmp = argv[i];
	StringValue(tmp);
	rb_enc_check(str, tmp);
	if (RSTRING_LEN(str) < RSTRING_LEN(tmp)) continue;
	if (memcmp(RSTRING_PTR(str), RSTRING_PTR(tmp), RSTRING_LEN(tmp)) == 0)
	    return Qtrue;
    }
    return Qfalse;
}

/*
 *  call-seq:
 *     str.end_with?([suffixes]+)   -> true or false
 *
 *  Returns true if +str+ ends with one of the +suffixes+ given.
 */

static VALUE
rb_str_end_with(int argc, VALUE *argv, VALUE str)
{
    int i;
    char *p, *s, *e;
    rb_encoding *enc;

    for (i=0; i<argc; i++) {
	VALUE tmp = argv[i];
	StringValue(tmp);
	enc = rb_enc_check(str, tmp);
	if (RSTRING_LEN(str) < RSTRING_LEN(tmp)) continue;
	p = RSTRING_PTR(str);
        e = p + RSTRING_LEN(str);
	s = e - RSTRING_LEN(tmp);
	if (rb_enc_left_char_head(p, s, e, enc) != s)
	    continue;
	if (memcmp(s, RSTRING_PTR(tmp), RSTRING_LEN(tmp)) == 0)
	    return Qtrue;
    }
    return Qfalse;
}

void
rb_str_setter(VALUE val, ID id, VALUE *var)
{
    if (!NIL_P(val) && !RB_TYPE_P(val, T_STRING)) {
	rb_raise(rb_eTypeError, "value of %s must be String", rb_id2name(id));
    }
    *var = val;
}


/*
 *  call-seq:
 *     str.force_encoding(encoding)   -> str
 *
 *  Changes the encoding to +encoding+ and returns self.
 */

static VALUE
rb_str_force_encoding(VALUE str, VALUE enc)
{
    str_modifiable(str);
    rb_enc_associate(str, rb_to_encoding(enc));
    ENC_CODERANGE_CLEAR(str);
    return str;
}

/*
 *  call-seq:
 *     str.b   -> str
 *
 *  Returns a copied string whose encoding is ASCII-8BIT.
 */

static VALUE
rb_str_b(VALUE str)
{
    VALUE str2 = str_alloc(rb_cString);
    str_replace_shared_without_enc(str2, str);
    OBJ_INFECT(str2, str);
    ENC_CODERANGE_CLEAR(str2);
    return str2;
}

/*
 *  call-seq:
 *     str.valid_encoding?  -> true or false
 *
 *  Returns true for a string which encoded correctly.
 *
 *    "\xc2\xa1".force_encoding("UTF-8").valid_encoding?  #=> true
 *    "\xc2".force_encoding("UTF-8").valid_encoding?      #=> false
 *    "\x80".force_encoding("UTF-8").valid_encoding?      #=> false
 */

static VALUE
rb_str_valid_encoding_p(VALUE str)
{
    int cr = rb_enc_str_coderange(str);

    return cr == ENC_CODERANGE_BROKEN ? Qfalse : Qtrue;
}

/*
 *  call-seq:
 *     str.ascii_only?  -> true or false
 *
 *  Returns true for a string which has only ASCII characters.
 *
 *    "abc".force_encoding("UTF-8").ascii_only?          #=> true
 *    "abc\u{6666}".force_encoding("UTF-8").ascii_only?  #=> false
 */

static VALUE
rb_str_is_ascii_only_p(VALUE str)
{
    int cr = rb_enc_str_coderange(str);

    return cr == ENC_CODERANGE_7BIT ? Qtrue : Qfalse;
}

/**
 * Shortens _str_ and adds three dots, an ellipsis, if it is longer
 * than _len_ characters.
 *
 * \param str	the string to ellipsize.
 * \param len	the maximum string length.
 * \return	the ellipsized string.
 * \pre 	_len_ must not be negative.
 * \post	the length of the returned string in characters is less than or equal to _len_.
 * \post	If the length of _str_ is less than or equal _len_, returns _str_ itself.
 * \post	the encoding of returned string is equal to the encoding of _str_.
 * \post	the class of returned string is equal to the class of _str_.
 * \note	the length is counted in characters.
 */
VALUE
rb_str_ellipsize(VALUE str, long len)
{
    static const char ellipsis[] = "...";
    const long ellipsislen = sizeof(ellipsis) - 1;
    rb_encoding *const enc = rb_enc_get(str);
    const long blen = RSTRING_LEN(str);
    const char *const p = RSTRING_PTR(str), *e = p + blen;
    VALUE estr, ret = 0;

    if (len < 0) rb_raise(rb_eIndexError, "negative length %ld", len);
    if (len * rb_enc_mbminlen(enc) >= blen ||
	(e = rb_enc_nth(p, e, len, enc)) - p == blen) {
	ret = str;
    }
    else if (len <= ellipsislen ||
	     !(e = rb_enc_step_back(p, e, e, len = ellipsislen, enc))) {
	if (rb_enc_asciicompat(enc)) {
	    ret = rb_str_new_with_class(str, ellipsis, len);
	    rb_enc_associate(ret, enc);
	}
	else {
	    estr = rb_usascii_str_new(ellipsis, len);
	    ret = rb_str_encode(estr, rb_enc_from_encoding(enc), 0, Qnil);
	}
    }
    else if (ret = rb_str_subseq(str, 0, e - p), rb_enc_asciicompat(enc)) {
	rb_str_cat(ret, ellipsis, ellipsislen);
    }
    else {
	estr = rb_str_encode(rb_usascii_str_new(ellipsis, ellipsislen),
			     rb_enc_from_encoding(enc), 0, Qnil);
	rb_str_append(ret, estr);
    }
    return ret;
}

static VALUE
str_compat_and_valid(VALUE str, rb_encoding *enc)
{
    int cr;
    str = StringValue(str);
    cr = rb_enc_str_coderange(str);
    if (cr == ENC_CODERANGE_BROKEN) {
	rb_raise(rb_eArgError, "replacement must be valid byte sequence '%+"PRIsVALUE"'", str);
    }
    else if (cr == ENC_CODERANGE_7BIT) {
	rb_encoding *e = STR_ENC_GET(str);
	if (!rb_enc_asciicompat(enc)) {
	    rb_raise(rb_eEncCompatError, "incompatible character encodings: %s and %s",
		    rb_enc_name(enc), rb_enc_name(e));
	}
    }
    else { /* ENC_CODERANGE_VALID */
	rb_encoding *e = STR_ENC_GET(str);
	if (enc != e) {
	    rb_raise(rb_eEncCompatError, "incompatible character encodings: %s and %s",
		    rb_enc_name(enc), rb_enc_name(e));
	}
    }
    return str;
}

/**
 * @param str the string to be scrubbed
 * @param repl the replacement character
 * @return If given string is invalid, returns a new string. Otherwise, returns Qnil.
 */
VALUE
rb_str_scrub(VALUE str, VALUE repl)
{
    int cr = ENC_CODERANGE(str);
    rb_encoding *enc;
    int encidx;

    if (cr == ENC_CODERANGE_7BIT || cr == ENC_CODERANGE_VALID)
	return Qnil;

    enc = STR_ENC_GET(str);
    if (!NIL_P(repl)) {
	repl = str_compat_and_valid(repl, enc);
    }

    if (rb_enc_dummy_p(enc)) {
	return Qnil;
    }
    encidx = rb_enc_to_index(enc);

#define DEFAULT_REPLACE_CHAR(str) do { \
	static const char replace[sizeof(str)-1] = str; \
	rep = replace; replen = (int)sizeof(replace); \
    } while (0)

    if (rb_enc_asciicompat(enc)) {
	const char *p = RSTRING_PTR(str);
	const char *e = RSTRING_END(str);
	const char *p1 = p;
	const char *rep;
	long replen;
	int rep7bit_p;
	VALUE buf = Qnil;
	if (rb_block_given_p()) {
	    rep = NULL;
	    replen = 0;
	    rep7bit_p = FALSE;
	}
	else if (!NIL_P(repl)) {
	    rep = RSTRING_PTR(repl);
	    replen = RSTRING_LEN(repl);
	    rep7bit_p = (ENC_CODERANGE(repl) == ENC_CODERANGE_7BIT);
	}
	else if (encidx == rb_utf8_encindex()) {
	    DEFAULT_REPLACE_CHAR("\xEF\xBF\xBD");
	    rep7bit_p = FALSE;
	}
	else {
	    DEFAULT_REPLACE_CHAR("?");
	    rep7bit_p = TRUE;
	}
	cr = ENC_CODERANGE_7BIT;

	p = search_nonascii(p, e);
	if (!p) {
	    p = e;
	}
	while (p < e) {
	    int ret = rb_enc_precise_mbclen(p, e, enc);
	    if (MBCLEN_NEEDMORE_P(ret)) {
		break;
	    }
	    else if (MBCLEN_CHARFOUND_P(ret)) {
		cr = ENC_CODERANGE_VALID;
		p += MBCLEN_CHARFOUND_LEN(ret);
	    }
	    else if (MBCLEN_INVALID_P(ret)) {
		/*
		 * p1~p: valid ascii/multibyte chars
		 * p ~e: invalid bytes + unknown bytes
		 */
		long clen = rb_enc_mbmaxlen(enc);
		if (NIL_P(buf)) buf = rb_str_buf_new(RSTRING_LEN(str));
		if (p > p1) {
		    rb_str_buf_cat(buf, p1, p - p1);
		}

		if (e - p < clen) clen = e - p;
		if (clen <= 2) {
		    clen = 1;
		}
		else {
		    const char *q = p;
		    clen--;
		    for (; clen > 1; clen--) {
			ret = rb_enc_precise_mbclen(q, q + clen, enc);
			if (MBCLEN_NEEDMORE_P(ret)) break;
			if (MBCLEN_INVALID_P(ret)) continue;
			UNREACHABLE;
		    }
		}
		if (rep) {
		    rb_str_buf_cat(buf, rep, replen);
		    if (!rep7bit_p) cr = ENC_CODERANGE_VALID;
		}
		else {
		    repl = rb_yield(rb_enc_str_new(p, clen, enc));
		    repl = str_compat_and_valid(repl, enc);
		    rb_str_buf_cat(buf, RSTRING_PTR(repl), RSTRING_LEN(repl));
		    if (ENC_CODERANGE(repl) == ENC_CODERANGE_VALID)
			cr = ENC_CODERANGE_VALID;
		}
		p += clen;
		p1 = p;
		p = search_nonascii(p, e);
		if (!p) {
		    p = e;
		    break;
		}
	    }
	    else {
		UNREACHABLE;
	    }
	}
	if (NIL_P(buf)) {
	    if (p == e) {
		ENC_CODERANGE_SET(str, cr);
		return Qnil;
	    }
	    buf = rb_str_buf_new(RSTRING_LEN(str));
	}
	if (p1 < p) {
	    rb_str_buf_cat(buf, p1, p - p1);
	}
	if (p < e) {
	    if (rep) {
		rb_str_buf_cat(buf, rep, replen);
		if (!rep7bit_p) cr = ENC_CODERANGE_VALID;
	    }
	    else {
		repl = rb_yield(rb_enc_str_new(p, e-p, enc));
		repl = str_compat_and_valid(repl, enc);
		rb_str_buf_cat(buf, RSTRING_PTR(repl), RSTRING_LEN(repl));
		if (ENC_CODERANGE(repl) == ENC_CODERANGE_VALID)
		    cr = ENC_CODERANGE_VALID;
	    }
	}
	ENCODING_CODERANGE_SET(buf, rb_enc_to_index(enc), cr);
	return buf;
    }
    else {
	/* ASCII incompatible */
	const char *p = RSTRING_PTR(str);
	const char *e = RSTRING_END(str);
	const char *p1 = p;
	VALUE buf = Qnil;
	const char *rep;
	long replen;
	long mbminlen = rb_enc_mbminlen(enc);
	if (!NIL_P(repl)) {
	    rep = RSTRING_PTR(repl);
	    replen = RSTRING_LEN(repl);
	}
	else if (encidx == ENCINDEX_UTF_16BE) {
	    DEFAULT_REPLACE_CHAR("\xFF\xFD");
	}
	else if (encidx == ENCINDEX_UTF_16LE) {
	    DEFAULT_REPLACE_CHAR("\xFD\xFF");
	}
	else if (encidx == ENCINDEX_UTF_32BE) {
	    DEFAULT_REPLACE_CHAR("\x00\x00\xFF\xFD");
	}
	else if (encidx == ENCINDEX_UTF_32LE) {
	    DEFAULT_REPLACE_CHAR("\xFD\xFF\x00\x00");
	}
	else {
	    DEFAULT_REPLACE_CHAR("?");
	}

	while (p < e) {
	    int ret = rb_enc_precise_mbclen(p, e, enc);
	    if (MBCLEN_NEEDMORE_P(ret)) {
		break;
	    }
	    else if (MBCLEN_CHARFOUND_P(ret)) {
		p += MBCLEN_CHARFOUND_LEN(ret);
	    }
	    else if (MBCLEN_INVALID_P(ret)) {
		const char *q = p;
		long clen = rb_enc_mbmaxlen(enc);
		if (NIL_P(buf)) buf = rb_str_buf_new(RSTRING_LEN(str));
		if (p > p1) rb_str_buf_cat(buf, p1, p - p1);

		if (e - p < clen) clen = e - p;
		if (clen <= mbminlen * 2) {
		    clen = mbminlen;
		}
		else {
		    clen -= mbminlen;
		    for (; clen > mbminlen; clen-=mbminlen) {
			ret = rb_enc_precise_mbclen(q, q + clen, enc);
			if (MBCLEN_NEEDMORE_P(ret)) break;
			if (MBCLEN_INVALID_P(ret)) continue;
			UNREACHABLE;
		    }
		}
		if (rep) {
		    rb_str_buf_cat(buf, rep, replen);
		}
		else {
		    repl = rb_yield(rb_enc_str_new(p, e-p, enc));
		    repl = str_compat_and_valid(repl, enc);
		    rb_str_buf_cat(buf, RSTRING_PTR(repl), RSTRING_LEN(repl));
		}
		p += clen;
		p1 = p;
	    }
	    else {
		UNREACHABLE;
	    }
	}
	if (NIL_P(buf)) {
	    if (p == e) {
		ENC_CODERANGE_SET(str, ENC_CODERANGE_VALID);
		return Qnil;
	    }
	    buf = rb_str_buf_new(RSTRING_LEN(str));
	}
	if (p1 < p) {
	    rb_str_buf_cat(buf, p1, p - p1);
	}
	if (p < e) {
	    if (rep) {
		rb_str_buf_cat(buf, rep, replen);
	    }
	    else {
		repl = rb_yield(rb_enc_str_new(p, e-p, enc));
		repl = str_compat_and_valid(repl, enc);
		rb_str_buf_cat(buf, RSTRING_PTR(repl), RSTRING_LEN(repl));
	    }
	}
	ENCODING_CODERANGE_SET(buf, rb_enc_to_index(enc), ENC_CODERANGE_VALID);
	return buf;
    }
}

/*
 *  call-seq:
 *    str.scrub -> new_str
 *    str.scrub(repl) -> new_str
 *    str.scrub{|bytes|} -> new_str
 *
 *  If the string is invalid byte sequence then replace invalid bytes with given replacement
 *  character, else returns self.
 *  If block is given, replace invalid bytes with returned value of the block.
 *
 *     "abc\u3042\x81".scrub #=> "abc\u3042\uFFFD"
 *     "abc\u3042\x81".scrub("*") #=> "abc\u3042*"
 *     "abc\u3042\xE3\x80".scrub{|bytes| '<'+bytes.unpack('H*')[0]+'>' } #=> "abc\u3042<e380>"
 */
static VALUE
str_scrub(int argc, VALUE *argv, VALUE str)
{
    VALUE repl = argc ? (rb_check_arity(argc, 0, 1), argv[0]) : Qnil;
    VALUE new = rb_str_scrub(str, repl);
    return NIL_P(new) ? rb_str_dup(str): new;
}

/*
 *  call-seq:
 *    str.scrub! -> str
 *    str.scrub!(repl) -> str
 *    str.scrub!{|bytes|} -> str
 *
 *  If the string is invalid byte sequence then replace invalid bytes with given replacement
 *  character, else returns self.
 *  If block is given, replace invalid bytes with returned value of the block.
 *
 *     "abc\u3042\x81".scrub! #=> "abc\u3042\uFFFD"
 *     "abc\u3042\x81".scrub!("*") #=> "abc\u3042*"
 *     "abc\u3042\xE3\x80".scrub!{|bytes| '<'+bytes.unpack('H*')[0]+'>' } #=> "abc\u3042<e380>"
 */
static VALUE
str_scrub_bang(int argc, VALUE *argv, VALUE str)
{
    VALUE repl = argc ? (rb_check_arity(argc, 0, 1), argv[0]) : Qnil;
    VALUE new = rb_str_scrub(str, repl);
    if (!NIL_P(new)) rb_str_replace(str, new);
    return str;
}

/**********************************************************************
 * Document-class: Symbol
 *
 *  <code>Symbol</code> objects represent names and some strings
 *  inside the Ruby
 *  interpreter. They are generated using the <code>:name</code> and
 *  <code>:"string"</code> literals
 *  syntax, and by the various <code>to_sym</code> methods. The same
 *  <code>Symbol</code> object will be created for a given name or string
 *  for the duration of a program's execution, regardless of the context
 *  or meaning of that name. Thus if <code>Fred</code> is a constant in
 *  one context, a method in another, and a class in a third, the
 *  <code>Symbol</code> <code>:Fred</code> will be the same object in
 *  all three contexts.
 *
 *     module One
 *       class Fred
 *       end
 *       $f1 = :Fred
 *     end
 *     module Two
 *       Fred = 1
 *       $f2 = :Fred
 *     end
 *     def Fred()
 *     end
 *     $f3 = :Fred
 *     $f1.object_id   #=> 2514190
 *     $f2.object_id   #=> 2514190
 *     $f3.object_id   #=> 2514190
 *
 */


/*
 *  call-seq:
 *     sym == obj   -> true or false
 *
 *  Equality---If <i>sym</i> and <i>obj</i> are exactly the same
 *  symbol, returns <code>true</code>.
 */

static VALUE
sym_equal(VALUE sym1, VALUE sym2)
{
    if (sym1 == sym2) return Qtrue;
    return Qfalse;
}


static int
sym_printable(const char *s, const char *send, rb_encoding *enc)
{
    while (s < send) {
	int n;
	int c = rb_enc_codepoint_len(s, send, &n, enc);

	if (!rb_enc_isprint(c, enc)) return FALSE;
	s += n;
    }
    return TRUE;
}

int
rb_str_symname_p(VALUE sym)
{
    rb_encoding *enc;
    const char *ptr;
    long len;
    rb_encoding *resenc = rb_default_internal_encoding();

    if (resenc == NULL) resenc = rb_default_external_encoding();
    enc = STR_ENC_GET(sym);
    ptr = RSTRING_PTR(sym);
    len = RSTRING_LEN(sym);
    if ((resenc != enc && !rb_str_is_ascii_only_p(sym)) || len != (long)strlen(ptr) ||
	!rb_enc_symname_p(ptr, enc) || !sym_printable(ptr, ptr + len, enc)) {
	return FALSE;
    }
    return TRUE;
}

VALUE
rb_str_quote_unprintable(VALUE str)
{
    rb_encoding *enc;
    const char *ptr;
    long len;
    rb_encoding *resenc;

    Check_Type(str, T_STRING);
    resenc = rb_default_internal_encoding();
    if (resenc == NULL) resenc = rb_default_external_encoding();
    enc = STR_ENC_GET(str);
    ptr = RSTRING_PTR(str);
    len = RSTRING_LEN(str);
    if ((resenc != enc && !rb_str_is_ascii_only_p(str)) ||
	!sym_printable(ptr, ptr + len, enc)) {
	return rb_str_inspect(str);
    }
    return str;
}

VALUE
rb_id_quote_unprintable(ID id)
{
    return rb_str_quote_unprintable(rb_id2str(id));
}

/*
 *  call-seq:
 *     sym.inspect    -> string
 *
 *  Returns the representation of <i>sym</i> as a symbol literal.
 *
 *     :fred.inspect   #=> ":fred"
 */

static VALUE
sym_inspect(VALUE sym)
{
    VALUE str;
    const char *ptr;
    long len;
    ID id = SYM2ID(sym);
    char *dest;

    sym = rb_id2str(id);
    if (!rb_str_symname_p(sym)) {
	str = rb_str_inspect(sym);
	len = RSTRING_LEN(str);
	rb_str_resize(str, len + 1);
	dest = RSTRING_PTR(str);
	memmove(dest + 1, dest, len);
	dest[0] = ':';
    }
    else {
	rb_encoding *enc = STR_ENC_GET(sym);
	ptr = RSTRING_PTR(sym);
	len = RSTRING_LEN(sym);
	str = rb_enc_str_new(0, len + 1, enc);
	dest = RSTRING_PTR(str);
	dest[0] = ':';
	memcpy(dest + 1, ptr, len);
    }
    return str;
}


/*
 *  call-seq:
 *     sym.id2name   -> string
 *     sym.to_s      -> string
 *
 *  Returns the name or string corresponding to <i>sym</i>.
 *
 *     :fred.id2name   #=> "fred"
 */


VALUE
rb_sym_to_s(VALUE sym)
{
    ID id = SYM2ID(sym);

    return str_new3(rb_cString, rb_id2str(id));
}


/*
 * call-seq:
 *   sym.to_sym   -> sym
 *   sym.intern   -> sym
 *
 * In general, <code>to_sym</code> returns the <code>Symbol</code> corresponding
 * to an object. As <i>sym</i> is already a symbol, <code>self</code> is returned
 * in this case.
 */

static VALUE
sym_to_sym(VALUE sym)
{
    return sym;
}

static VALUE
sym_call(VALUE args, VALUE sym, int argc, VALUE *argv, VALUE passed_proc)
{
    VALUE obj;

    if (argc < 1) {
	rb_raise(rb_eArgError, "no receiver given");
    }
    obj = argv[0];
    return rb_funcall_with_block(obj, (ID)sym, argc - 1, argv + 1, passed_proc);
}

/*
 * call-seq:
 *   sym.to_proc
 *
 * Returns a _Proc_ object which respond to the given method by _sym_.
 *
 *   (1..3).collect(&:to_s)  #=> ["1", "2", "3"]
 */

static VALUE
sym_to_proc(VALUE sym)
{
    static VALUE sym_proc_cache = Qfalse;
    enum {SYM_PROC_CACHE_SIZE = 67};
    VALUE proc;
    long id, index;
    VALUE *aryp;

    if (!sym_proc_cache) {
	sym_proc_cache = rb_ary_tmp_new(SYM_PROC_CACHE_SIZE * 2);
	rb_gc_register_mark_object(sym_proc_cache);
	rb_ary_store(sym_proc_cache, SYM_PROC_CACHE_SIZE*2 - 1, Qnil);
    }

    id = SYM2ID(sym);
    index = (id % SYM_PROC_CACHE_SIZE) << 1;

    aryp = RARRAY_PTR(sym_proc_cache);
    if (aryp[index] == sym) {
	return aryp[index + 1];
    }
    else {
	proc = rb_proc_new(sym_call, (VALUE)id);
	aryp[index] = sym;
	aryp[index + 1] = proc;
	return proc;
    }
}

/*
 * call-seq:
 *
 *   sym.succ
 *
 * Same as <code>sym.to_s.succ.intern</code>.
 */

static VALUE
sym_succ(VALUE sym)
{
    return rb_str_intern(rb_str_succ(rb_sym_to_s(sym)));
}

/*
 * call-seq:
 *
 *   symbol <=> other_symbol       -> -1, 0, +1 or nil
 *
 * Compares +symbol+ with +other_symbol+ after calling #to_s on each of the
 * symbols. Returns -1, 0, +1 or nil depending on whether +symbol+ is less
 * than, equal to, or greater than +other_symbol+.
 *
 *  +nil+ is returned if the two values are incomparable.
 *
 * See String#<=> for more information.
 */

static VALUE
sym_cmp(VALUE sym, VALUE other)
{
    if (!SYMBOL_P(other)) {
	return Qnil;
    }
    return rb_str_cmp_m(rb_sym_to_s(sym), rb_sym_to_s(other));
}

/*
 * call-seq:
 *
 *   sym.casecmp(other)  -> -1, 0, +1 or nil
 *
 * Case-insensitive version of <code>Symbol#<=></code>.
 */

static VALUE
sym_casecmp(VALUE sym, VALUE other)
{
    if (!SYMBOL_P(other)) {
	return Qnil;
    }
    return rb_str_casecmp(rb_sym_to_s(sym), rb_sym_to_s(other));
}

/*
 * call-seq:
 *   sym =~ obj   -> fixnum or nil
 *   sym.match(obj)   -> fixnum or nil
 *
 * Returns <code>sym.to_s =~ obj</code>.
 */

static VALUE
sym_match(VALUE sym, VALUE other)
{
    return rb_str_match(rb_sym_to_s(sym), other);
}

/*
 * call-seq:
 *   sym[idx]      -> char
 *   sym[b, n]     -> string
 *   sym.slice(idx)      -> char
 *   sym.slice(b, n)     -> string
 *
 * Returns <code>sym.to_s[]</code>.
 */

static VALUE
sym_aref(int argc, VALUE *argv, VALUE sym)
{
    return rb_str_aref_m(argc, argv, rb_sym_to_s(sym));
}

/*
 * call-seq:
 *   sym.length    -> integer
 *   sym.size    -> integer
 *
 * Same as <code>sym.to_s.length</code>.
 */

static VALUE
sym_length(VALUE sym)
{
    return rb_str_length(rb_id2str(SYM2ID(sym)));
}

/*
 * call-seq:
 *   sym.empty?   -> true or false
 *
 * Returns that _sym_ is :"" or not.
 */

static VALUE
sym_empty(VALUE sym)
{
    return rb_str_empty(rb_id2str(SYM2ID(sym)));
}

/*
 * call-seq:
 *   sym.upcase    -> symbol
 *
 * Same as <code>sym.to_s.upcase.intern</code>.
 */

static VALUE
sym_upcase(VALUE sym)
{
    return rb_str_intern(rb_str_upcase(rb_id2str(SYM2ID(sym))));
}

/*
 * call-seq:
 *   sym.downcase  -> symbol
 *
 * Same as <code>sym.to_s.downcase.intern</code>.
 */

static VALUE
sym_downcase(VALUE sym)
{
    return rb_str_intern(rb_str_downcase(rb_id2str(SYM2ID(sym))));
}

/*
 * call-seq:
 *   sym.capitalize  -> symbol
 *
 * Same as <code>sym.to_s.capitalize.intern</code>.
 */

static VALUE
sym_capitalize(VALUE sym)
{
    return rb_str_intern(rb_str_capitalize(rb_id2str(SYM2ID(sym))));
}

/*
 * call-seq:
 *   sym.swapcase  -> symbol
 *
 * Same as <code>sym.to_s.swapcase.intern</code>.
 */

static VALUE
sym_swapcase(VALUE sym)
{
    return rb_str_intern(rb_str_swapcase(rb_id2str(SYM2ID(sym))));
}

/*
 * call-seq:
 *   sym.encoding   -> encoding
 *
 * Returns the Encoding object that represents the encoding of _sym_.
 */

static VALUE
sym_encoding(VALUE sym)
{
    return rb_obj_encoding(rb_id2str(SYM2ID(sym)));
}

ID
rb_to_id(VALUE name)
{
    VALUE tmp;

    if (SYMBOL_P(name)) {
	return SYM2ID(name);
    }
    if (!RB_TYPE_P(name, T_STRING)) {
	tmp = rb_check_string_type(name);
	if (NIL_P(tmp)) {
	    rb_raise(rb_eTypeError, "%+"PRIsVALUE" is not a symbol",
		     name);
	}
	name = tmp;
    }
    return rb_intern_str(name);
}

/*
 *  A <code>String</code> object holds and manipulates an arbitrary sequence of
 *  bytes, typically representing characters. String objects may be created
 *  using <code>String::new</code> or as literals.
 *
 *  Because of aliasing issues, users of strings should be aware of the methods
 *  that modify the contents of a <code>String</code> object.  Typically,
 *  methods with names ending in ``!'' modify their receiver, while those
 *  without a ``!'' return a new <code>String</code>.  However, there are
 *  exceptions, such as <code>String#[]=</code>.
 *
 */

void
Init_String(void)
{
#undef rb_intern
#define rb_intern(str) rb_intern_const(str)

    rb_cString  = rb_define_class("String", rb_cObject);
    rb_include_module(rb_cString, rb_mComparable);
    rb_define_alloc_func(rb_cString, empty_str_alloc);
    rb_define_singleton_method(rb_cString, "try_convert", rb_str_s_try_convert, 1);
    rb_define_method(rb_cString, "initialize", rb_str_init, -1);
    rb_define_method(rb_cString, "initialize_copy", rb_str_replace, 1);
    rb_define_method(rb_cString, "<=>", rb_str_cmp_m, 1);
    rb_define_method(rb_cString, "==", rb_str_equal, 1);
    rb_define_method(rb_cString, "===", rb_str_equal, 1);
    rb_define_method(rb_cString, "eql?", rb_str_eql, 1);
    rb_define_method(rb_cString, "hash", rb_str_hash_m, 0);
    rb_define_method(rb_cString, "casecmp", rb_str_casecmp, 1);
    rb_define_method(rb_cString, "+", rb_str_plus, 1);
    rb_define_method(rb_cString, "*", rb_str_times, 1);
    rb_define_method(rb_cString, "%", rb_str_format_m, 1);
    rb_define_method(rb_cString, "[]", rb_str_aref_m, -1);
    rb_define_method(rb_cString, "[]=", rb_str_aset_m, -1);
    rb_define_method(rb_cString, "insert", rb_str_insert, 2);
    rb_define_method(rb_cString, "length", rb_str_length, 0);
    rb_define_method(rb_cString, "size", rb_str_length, 0);
    rb_define_method(rb_cString, "bytesize", rb_str_bytesize, 0);
    rb_define_method(rb_cString, "empty?", rb_str_empty, 0);
    rb_define_method(rb_cString, "=~", rb_str_match, 1);
    rb_define_method(rb_cString, "match", rb_str_match_m, -1);
    rb_define_method(rb_cString, "succ", rb_str_succ, 0);
    rb_define_method(rb_cString, "succ!", rb_str_succ_bang, 0);
    rb_define_method(rb_cString, "next", rb_str_succ, 0);
    rb_define_method(rb_cString, "next!", rb_str_succ_bang, 0);
    rb_define_method(rb_cString, "upto", rb_str_upto, -1);
    rb_define_method(rb_cString, "index", rb_str_index_m, -1);
    rb_define_method(rb_cString, "rindex", rb_str_rindex_m, -1);
    rb_define_method(rb_cString, "replace", rb_str_replace, 1);
    rb_define_method(rb_cString, "clear", rb_str_clear, 0);
    rb_define_method(rb_cString, "chr", rb_str_chr, 0);
    rb_define_method(rb_cString, "getbyte", rb_str_getbyte, 1);
    rb_define_method(rb_cString, "setbyte", rb_str_setbyte, 2);
    rb_define_method(rb_cString, "byteslice", rb_str_byteslice, -1);
    rb_define_method(rb_cString, "scrub", str_scrub, -1);
    rb_define_method(rb_cString, "scrub!", str_scrub_bang, -1);
    rb_define_method(rb_cString, "freeze", rb_obj_freeze, 0);

    rb_define_method(rb_cString, "to_i", rb_str_to_i, -1);
    rb_define_method(rb_cString, "to_f", rb_str_to_f, 0);
    rb_define_method(rb_cString, "to_s", rb_str_to_s, 0);
    rb_define_method(rb_cString, "to_str", rb_str_to_s, 0);
    rb_define_method(rb_cString, "inspect", rb_str_inspect, 0);
    rb_define_method(rb_cString, "dump", rb_str_dump, 0);

    rb_define_method(rb_cString, "upcase", rb_str_upcase, 0);
    rb_define_method(rb_cString, "downcase", rb_str_downcase, 0);
    rb_define_method(rb_cString, "capitalize", rb_str_capitalize, 0);
    rb_define_method(rb_cString, "swapcase", rb_str_swapcase, 0);

    rb_define_method(rb_cString, "upcase!", rb_str_upcase_bang, 0);
    rb_define_method(rb_cString, "downcase!", rb_str_downcase_bang, 0);
    rb_define_method(rb_cString, "capitalize!", rb_str_capitalize_bang, 0);
    rb_define_method(rb_cString, "swapcase!", rb_str_swapcase_bang, 0);

    rb_define_method(rb_cString, "hex", rb_str_hex, 0);
    rb_define_method(rb_cString, "oct", rb_str_oct, 0);
    rb_define_method(rb_cString, "split", rb_str_split_m, -1);
    rb_define_method(rb_cString, "lines", rb_str_lines, -1);
    rb_define_method(rb_cString, "bytes", rb_str_bytes, 0);
    rb_define_method(rb_cString, "chars", rb_str_chars, 0);
    rb_define_method(rb_cString, "codepoints", rb_str_codepoints, 0);
    rb_define_method(rb_cString, "reverse", rb_str_reverse, 0);
    rb_define_method(rb_cString, "reverse!", rb_str_reverse_bang, 0);
    rb_define_method(rb_cString, "concat", rb_str_concat, 1);
    rb_define_method(rb_cString, "<<", rb_str_concat, 1);
    rb_define_method(rb_cString, "prepend", rb_str_prepend, 1);
    rb_define_method(rb_cString, "crypt", rb_str_crypt, 1);
    rb_define_method(rb_cString, "intern", rb_str_intern, 0);
    rb_define_method(rb_cString, "to_sym", rb_str_intern, 0);
    rb_define_method(rb_cString, "ord", rb_str_ord, 0);

    rb_define_method(rb_cString, "include?", rb_str_include, 1);
    rb_define_method(rb_cString, "start_with?", rb_str_start_with, -1);
    rb_define_method(rb_cString, "end_with?", rb_str_end_with, -1);

    rb_define_method(rb_cString, "scan", rb_str_scan, 1);

    rb_define_method(rb_cString, "ljust", rb_str_ljust, -1);
    rb_define_method(rb_cString, "rjust", rb_str_rjust, -1);
    rb_define_method(rb_cString, "center", rb_str_center, -1);

    rb_define_method(rb_cString, "sub", rb_str_sub, -1);
    rb_define_method(rb_cString, "gsub", rb_str_gsub, -1);
    rb_define_method(rb_cString, "chop", rb_str_chop, 0);
    rb_define_method(rb_cString, "chomp", rb_str_chomp, -1);
    rb_define_method(rb_cString, "strip", rb_str_strip, 0);
    rb_define_method(rb_cString, "lstrip", rb_str_lstrip, 0);
    rb_define_method(rb_cString, "rstrip", rb_str_rstrip, 0);

    rb_define_method(rb_cString, "sub!", rb_str_sub_bang, -1);
    rb_define_method(rb_cString, "gsub!", rb_str_gsub_bang, -1);
    rb_define_method(rb_cString, "chop!", rb_str_chop_bang, 0);
    rb_define_method(rb_cString, "chomp!", rb_str_chomp_bang, -1);
    rb_define_method(rb_cString, "strip!", rb_str_strip_bang, 0);
    rb_define_method(rb_cString, "lstrip!", rb_str_lstrip_bang, 0);
    rb_define_method(rb_cString, "rstrip!", rb_str_rstrip_bang, 0);

    rb_define_method(rb_cString, "tr", rb_str_tr, 2);
    rb_define_method(rb_cString, "tr_s", rb_str_tr_s, 2);
    rb_define_method(rb_cString, "delete", rb_str_delete, -1);
    rb_define_method(rb_cString, "squeeze", rb_str_squeeze, -1);
    rb_define_method(rb_cString, "count", rb_str_count, -1);

    rb_define_method(rb_cString, "tr!", rb_str_tr_bang, 2);
    rb_define_method(rb_cString, "tr_s!", rb_str_tr_s_bang, 2);
    rb_define_method(rb_cString, "delete!", rb_str_delete_bang, -1);
    rb_define_method(rb_cString, "squeeze!", rb_str_squeeze_bang, -1);

    rb_define_method(rb_cString, "each_line", rb_str_each_line, -1);
    rb_define_method(rb_cString, "each_byte", rb_str_each_byte, 0);
    rb_define_method(rb_cString, "each_char", rb_str_each_char, 0);
    rb_define_method(rb_cString, "each_codepoint", rb_str_each_codepoint, 0);

    rb_define_method(rb_cString, "sum", rb_str_sum, -1);

    rb_define_method(rb_cString, "slice", rb_str_aref_m, -1);
    rb_define_method(rb_cString, "slice!", rb_str_slice_bang, -1);

    rb_define_method(rb_cString, "partition", rb_str_partition, 1);
    rb_define_method(rb_cString, "rpartition", rb_str_rpartition, 1);

    rb_define_method(rb_cString, "encoding", rb_obj_encoding, 0); /* in encoding.c */
    rb_define_method(rb_cString, "force_encoding", rb_str_force_encoding, 1);
    rb_define_method(rb_cString, "b", rb_str_b, 0);
    rb_define_method(rb_cString, "valid_encoding?", rb_str_valid_encoding_p, 0);
    rb_define_method(rb_cString, "ascii_only?", rb_str_is_ascii_only_p, 0);

    id_to_s = rb_intern("to_s");

    rb_fs = Qnil;
    rb_define_variable("$;", &rb_fs);
    rb_define_variable("$-F", &rb_fs);

    rb_cSymbol = rb_define_class("Symbol", rb_cObject);
    rb_include_module(rb_cSymbol, rb_mComparable);
    rb_undef_alloc_func(rb_cSymbol);
    rb_undef_method(CLASS_OF(rb_cSymbol), "new");
    rb_define_singleton_method(rb_cSymbol, "all_symbols", rb_sym_all_symbols, 0); /* in parse.y */

    rb_define_method(rb_cSymbol, "==", sym_equal, 1);
    rb_define_method(rb_cSymbol, "===", sym_equal, 1);
    rb_define_method(rb_cSymbol, "inspect", sym_inspect, 0);
    rb_define_method(rb_cSymbol, "to_s", rb_sym_to_s, 0);
    rb_define_method(rb_cSymbol, "id2name", rb_sym_to_s, 0);
    rb_define_method(rb_cSymbol, "intern", sym_to_sym, 0);
    rb_define_method(rb_cSymbol, "to_sym", sym_to_sym, 0);
    rb_define_method(rb_cSymbol, "to_proc", sym_to_proc, 0);
    rb_define_method(rb_cSymbol, "succ", sym_succ, 0);
    rb_define_method(rb_cSymbol, "next", sym_succ, 0);

    rb_define_method(rb_cSymbol, "<=>", sym_cmp, 1);
    rb_define_method(rb_cSymbol, "casecmp", sym_casecmp, 1);
    rb_define_method(rb_cSymbol, "=~", sym_match, 1);

    rb_define_method(rb_cSymbol, "[]", sym_aref, -1);
    rb_define_method(rb_cSymbol, "slice", sym_aref, -1);
    rb_define_method(rb_cSymbol, "length", sym_length, 0);
    rb_define_method(rb_cSymbol, "size", sym_length, 0);
    rb_define_method(rb_cSymbol, "empty?", sym_empty, 0);
    rb_define_method(rb_cSymbol, "match", sym_match, 1);

    rb_define_method(rb_cSymbol, "upcase", sym_upcase, 0);
    rb_define_method(rb_cSymbol, "downcase", sym_downcase, 0);
    rb_define_method(rb_cSymbol, "capitalize", sym_capitalize, 0);
    rb_define_method(rb_cSymbol, "swapcase", sym_swapcase, 0);

    rb_define_method(rb_cSymbol, "encoding", sym_encoding, 0);

    if (frozen_strings)
	st_foreach(frozen_strings, fstring_set_class_i, rb_cString);
}<|MERGE_RESOLUTION|>--- conflicted
+++ resolved
@@ -2034,13 +2034,8 @@
     independent = str_independent(str);
     ENC_CODERANGE_CLEAR(str);
     slen = RSTRING_LEN(str);
-<<<<<<< HEAD
-
-    {
-=======
     {
 	long capa;
->>>>>>> 4cb2998f
 	const int termlen = TERM_LEN(str);
 	if (STR_EMBED_P(str)) {
 	    if (len == slen) return str;
@@ -2066,17 +2061,9 @@
 	    if (len == slen) return str;
 	    str_make_independent_expand(str, len - slen);
 	}
-<<<<<<< HEAD
-	else if (slen < len || (RSTRING(str)->as.heap.aux.capa - len) > (len < 1024 ? len : 1024)) {
-	    REALLOC_N(RSTRING(str)->as.heap.ptr, char, len + termlen);
-	}
-	else if (len == slen) return str;
-	if (!STR_NOCAPA_P(str)) {
-=======
 	else if ((capa = RSTRING(str)->as.heap.aux.capa) < len ||
 		 (capa - len) > (len < 1024 ? len : 1024)) {
 	    REALLOC_N(RSTRING(str)->as.heap.ptr, char, len + termlen);
->>>>>>> 4cb2998f
 	    RSTRING(str)->as.heap.aux.capa = len;
 	}
 	else if (len == slen) return str;
