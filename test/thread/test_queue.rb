--- conflicted
+++ resolved
@@ -220,8 +220,6 @@
     end
   end
 
-<<<<<<< HEAD
-=======
   def test_dup
     bug9440 = '[ruby-core:59961] [Bug #9440]'
     q = Queue.new
@@ -230,7 +228,6 @@
     end
   end
 
->>>>>>> 2067e39e
   (DumpableQueue = Queue.dup).class_eval {remove_method :marshal_dump}
 
   def test_dump
