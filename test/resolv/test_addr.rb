require 'test/unit'
require 'resolv'
require 'socket'
require 'tempfile'

class TestResolvAddr < Test::Unit::TestCase
  def test_invalid_ipv4_address
    assert_not_match(Resolv::IPv4::Regex, "1.2.3.256", "[ruby-core:29501]")
    1000.times {|i|
      if i < 256
        assert_match(Resolv::IPv4::Regex, "#{i}.#{i}.#{i}.#{i}")
      else
        assert_not_match(Resolv::IPv4::Regex, "#{i}.#{i}.#{i}.#{i}")
      end
    }
  end

  def test_invalid_byte_comment
    bug9273 = '[ruby-core:59239] [Bug #9273]'
<<<<<<< HEAD
    Tempfile.create('resolv_test_addr_') do |tmpfile|
=======
    Tempfile.open('resolv_test_addr_') do |tmpfile|
>>>>>>> 2067e39e
      tmpfile.print("\xff\x00\x40")
      tmpfile.close
      hosts = Resolv::Hosts.new(tmpfile.path)
      assert_nothing_raised(ArgumentError, bug9273) do
        hosts.each_address("") {break}
      end
    end
  end
end<|MERGE_RESOLUTION|>--- conflicted
+++ resolved
@@ -17,11 +17,7 @@
 
   def test_invalid_byte_comment
     bug9273 = '[ruby-core:59239] [Bug #9273]'
-<<<<<<< HEAD
-    Tempfile.create('resolv_test_addr_') do |tmpfile|
-=======
     Tempfile.open('resolv_test_addr_') do |tmpfile|
->>>>>>> 2067e39e
       tmpfile.print("\xff\x00\x40")
       tmpfile.close
       hosts = Resolv::Hosts.new(tmpfile.path)
