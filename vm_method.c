/*
 * This file is included by vm.c
 */

<<<<<<< HEAD
#ifndef GLOBAL_METHOD_CACHE_SIZE
#define GLOBAL_METHOD_CACHE_SIZE 0x800
#endif
#define LSB_ONLY(x) ((x) & ~((x) - 1))
#define POWER_OF_2_P(x) ((x) == LSB_ONLY(x))
#if !POWER_OF_2_P(GLOBAL_METHOD_CACHE_SIZE)
# error GLOBAL_METHOD_CACHE_SIZE must be power of 2
#endif
#ifndef GLOBAL_METHOD_CACHE_MASK
#define GLOBAL_METHOD_CACHE_MASK (GLOBAL_METHOD_CACHE_SIZE-1)
#endif

#define GLOBAL_METHOD_CACHE_KEY(c,m) ((((c)>>3)^(m))&GLOBAL_METHOD_CACHE_MASK)
#define GLOBAL_METHOD_CACHE(c,m) (global_method_cache + GLOBAL_METHOD_CACHE_KEY(c,m))
=======
>>>>>>> 4a3ed0e4
#include "method.h"

#define NOEX_NOREDEF 0
#ifndef NOEX_NOREDEF
#define NOEX_NOREDEF NOEX_RESPONDS
#endif

static void rb_vm_check_redefinition_opt_method(const rb_method_entry_t *me, VALUE klass);

#define object_id           idObject_id
#define added               idMethod_added
#define singleton_added     idSingleton_method_added
#define removed             idMethod_removed
#define singleton_removed   idSingleton_method_removed
#define undefined           idMethod_undefined
#define singleton_undefined idSingleton_method_undefined
#define attached            id__attached__

struct cache_entry {
    ID mid;
    uintptr_t me;
    VALUE defined_class;
};

#define METHOD_ENTRY(entry) ((rb_method_entry_t*)((entry)->me & ~1))
#define COLLISION(entry) ((entry).me & 1)
#define HASH(id) (id ^ (id >> 3))

static void rb_mcache_resize(struct rb_meth_cache *cache);
static void
rb_mcache_insert(struct rb_meth_cache *cache, ID id, uintptr_t me, VALUE defined_class)
{
    int mask, pos, dlt;
    struct cache_entry *ent;
    if (cache->capa / 4 * 3 <= cache->size) {
	rb_mcache_resize(cache);
    }
    mask = cache->capa - 1;
    pos = HASH(id) & mask;

    ent = cache->entries;
    if (ent[pos].mid == 0) {
	goto found;
    }
    ent[pos].me |= 1; /* set collision */
    dlt = (id % mask) | 1;
    for(;;) {
	pos = (pos + dlt) & mask;
	if (ent[pos].mid == 0) {
	    goto found;
	}
	ent[pos].me |= 1;
    }
found:
    ent += pos;
    ent->defined_class = defined_class;
    ent->mid = id;
    ent->me = me;
    cache->size++;
}

static void
rb_mcache_resize(struct rb_meth_cache *cache)
{
    struct rb_meth_cache tmp;
    int i;

    MEMZERO(&tmp, struct rb_meth_cache, 1);
    tmp.capa = cache->capa * 2;
    tmp.entries = xcalloc(tmp.capa, sizeof(struct cache_entry));
    for(i = 0; i < cache->capa; i++) {
	if (cache->entries[i].mid) {
	    struct cache_entry *ent = &cache->entries[i];
	    rb_mcache_insert(&tmp, ent->mid, ent->me & ~1, ent->defined_class);
	}
    }
    xfree(cache->entries);
    *cache = tmp;
}

static inline void
rb_mcache_reset(struct rb_meth_cache *cache, rb_serial_t class_serial)
{
    cache->method_state = GET_GLOBAL_METHOD_STATE();
    cache->class_serial = class_serial;
    cache->size = 0;
    if (cache->entries != NULL) {
	MEMZERO(cache->entries, struct cache_entry, cache->capa);
    } else {
	cache->entries = xcalloc(8, sizeof(struct cache_entry));
	cache->capa = 8;
    }
}

static inline struct cache_entry*
rb_mcache_find(struct rb_meth_cache *cache, ID id)
{
    struct cache_entry *ent = cache->entries;
    int mask = cache->capa - 1;
    int pos = HASH(id) & mask;
    int dlt;
    if (ent[pos].mid == id) return ent + pos;
    if (!COLLISION(ent[pos])) return NULL;
    dlt = (id % mask) | 1;
    for(;;) {
	pos = (pos + dlt) & mask;
	if (ent[pos].mid == id) return ent + pos;
	if (!COLLISION(ent[pos])) return NULL;
    }
}

#define ruby_running (GET_VM()->running)
/* int ruby_running = 0; */

static void
rb_class_clear_method_cache(VALUE klass)
{
    RCLASS_SERIAL(klass) = rb_next_class_serial();
    rb_class_foreach_subclass(klass, rb_class_clear_method_cache);
}

void
rb_clear_cache(void)
{
    rb_warning("rb_clear_cache() is deprecated.");
    INC_GLOBAL_METHOD_STATE();
    INC_GLOBAL_CONSTANT_STATE();
}

void
rb_clear_constant_cache(void)
{
    INC_GLOBAL_CONSTANT_STATE();
}

void
rb_clear_method_cache_by_class(VALUE klass)
{
    if (klass && klass != Qundef) {
	int global = klass == rb_cBasicObject || klass == rb_cObject || klass == rb_mKernel;

	if (RUBY_DTRACE_METHOD_CACHE_CLEAR_ENABLED()) {
	    RUBY_DTRACE_METHOD_CACHE_CLEAR(global ? "global" : rb_class2name(klass), rb_sourcefile(), rb_sourceline());
	}

	if (global) {
	    INC_GLOBAL_METHOD_STATE();
	}
	else {
	    rb_class_clear_method_cache(klass);
	}
    }
}

VALUE
rb_f_notimplement(int argc, VALUE *argv, VALUE obj)
{
    rb_notimplement();

    UNREACHABLE;
}

static void
rb_define_notimplement_method_id(VALUE mod, ID id, rb_method_flag_t noex)
{
    rb_add_method(mod, id, VM_METHOD_TYPE_NOTIMPLEMENTED, 0, noex);
}

void
rb_add_method_cfunc(VALUE klass, ID mid, VALUE (*func)(ANYARGS), int argc, rb_method_flag_t noex)
{
    if (argc < -2 || 15 < argc) rb_raise(rb_eArgError, "arity out of range: %d for -2..15", argc);
    if (func != rb_f_notimplement) {
	rb_method_cfunc_t opt;
	opt.func = func;
	opt.argc = argc;
	rb_add_method(klass, mid, VM_METHOD_TYPE_CFUNC, &opt, noex);
    }
    else {
	rb_define_notimplement_method_id(klass, mid, noex);
    }
}

void
rb_unlink_method_entry(rb_method_entry_t *me)
{
    struct unlinked_method_entry_list_entry *ume = ALLOC(struct unlinked_method_entry_list_entry);
    ume->me = me;
    ume->next = GET_VM()->unlinked_method_entry_list;
    GET_VM()->unlinked_method_entry_list = ume;
}

void
rb_gc_mark_unlinked_live_method_entries(void *pvm)
{
    rb_vm_t *vm = pvm;
    struct unlinked_method_entry_list_entry *ume = vm->unlinked_method_entry_list;

    while (ume) {
	if (ume->me->mark) {
	    rb_mark_method_entry(ume->me);
	}
	ume = ume->next;
    }
}

void
rb_sweep_method_entry(void *pvm)
{
    rb_vm_t *vm = pvm;
    struct unlinked_method_entry_list_entry **prev_ume = &vm->unlinked_method_entry_list, *ume = *prev_ume, *curr_ume;

    while (ume) {
	if (ume->me->mark) {
	    ume->me->mark = 0;
	    prev_ume = &ume->next;
	    ume = *prev_ume;
	}
	else {
	    rb_free_method_entry(ume->me);

	    curr_ume = ume;
	    ume = ume->next;
	    *prev_ume = ume;
	    xfree(curr_ume);
	}
    }
}

static void
release_method_definition(rb_method_definition_t *def)
{
    if (def == 0)
	return;
    if (def->alias_count == 0) {
	if (def->type == VM_METHOD_TYPE_REFINED &&
	    def->body.orig_me) {
	    release_method_definition(def->body.orig_me->def);
	    xfree(def->body.orig_me);
	}
	xfree(def);
    }
    else if (def->alias_count > 0) {
	def->alias_count--;
    }
}

void
rb_free_method_entry(rb_method_entry_t *me)
{
    release_method_definition(me->def);
    xfree(me);
}

static int rb_method_definition_eq(const rb_method_definition_t *d1, const rb_method_definition_t *d2);

static inline rb_method_entry_t *
lookup_method_table(VALUE klass, ID id)
{
    st_data_t body;
    st_table *m_tbl = RCLASS_M_TBL(klass);
    if (st_lookup(m_tbl, id, &body)) {
	return (rb_method_entry_t *) body;
    }
    else {
	return 0;
    }
}

static void
make_method_entry_refined(rb_method_entry_t *me)
{
    rb_method_definition_t *new_def;

    if (me->def && me->def->type == VM_METHOD_TYPE_REFINED)
	return;

    new_def = ALLOC(rb_method_definition_t);
    new_def->type = VM_METHOD_TYPE_REFINED;
    new_def->original_id = me->called_id;
    new_def->alias_count = 0;
    new_def->body.orig_me = ALLOC(rb_method_entry_t);
    *new_def->body.orig_me = *me;
    rb_vm_check_redefinition_opt_method(me, me->klass);
    if (me->def) me->def->alias_count++;
    me->def = new_def;
}

void
rb_add_refined_method_entry(VALUE refined_class, ID mid)
{
    rb_method_entry_t *me = lookup_method_table(refined_class, mid);

    if (me) {
	make_method_entry_refined(me);
	rb_clear_method_cache_by_class(refined_class);
    }
    else {
	rb_add_method(refined_class, mid, VM_METHOD_TYPE_REFINED, 0,
		      NOEX_PUBLIC);
    }
}

static rb_method_entry_t *
rb_method_entry_make(VALUE klass, ID mid, rb_method_type_t type,
		     rb_method_definition_t *def, rb_method_flag_t noex,
		     VALUE defined_class)
{
    rb_method_entry_t *me;
#if NOEX_NOREDEF
    VALUE rklass;
#endif
    st_table *mtbl;
    st_data_t data;
    int make_refined = 0;

    if (NIL_P(klass)) {
	klass = rb_cObject;
    }
    if (!FL_TEST(klass, FL_SINGLETON) &&
	type != VM_METHOD_TYPE_NOTIMPLEMENTED &&
	type != VM_METHOD_TYPE_ZSUPER &&
	(mid == idInitialize || mid == idInitialize_copy ||
	 mid == idInitialize_clone || mid == idInitialize_dup ||
	 mid == idRespond_to_missing)) {
	noex = NOEX_PRIVATE | noex;
    }

    rb_check_frozen(klass);
#if NOEX_NOREDEF
    rklass = klass;
#endif
    if (FL_TEST(klass, RMODULE_IS_REFINEMENT)) {
	VALUE refined_class =
	    rb_refinement_module_get_refined_class(klass);

	rb_add_refined_method_entry(refined_class, mid);
    }
    if (type == VM_METHOD_TYPE_REFINED) {
	rb_method_entry_t *old_me =
	    lookup_method_table(RCLASS_ORIGIN(klass), mid);
	if (old_me) rb_vm_check_redefinition_opt_method(old_me, klass);
    }
    else {
	klass = RCLASS_ORIGIN(klass);
    }
    mtbl = RCLASS_M_TBL(klass);

    /* check re-definition */
    if (st_lookup(mtbl, mid, &data)) {
	rb_method_entry_t *old_me = (rb_method_entry_t *)data;
	rb_method_definition_t *old_def = old_me->def;

	if (rb_method_definition_eq(old_def, def)) return old_me;
#if NOEX_NOREDEF
	if (old_me->flag & NOEX_NOREDEF) {
	    rb_raise(rb_eTypeError, "cannot redefine %"PRIsVALUE"#%"PRIsVALUE,
		     rb_class_name(rklass), rb_id2str(mid));
	}
#endif
	rb_vm_check_redefinition_opt_method(old_me, klass);
	if (old_def->type == VM_METHOD_TYPE_REFINED)
	    make_refined = 1;

	if (RTEST(ruby_verbose) &&
	    type != VM_METHOD_TYPE_UNDEF &&
	    old_def->alias_count == 0 &&
	    old_def->type != VM_METHOD_TYPE_UNDEF &&
	    old_def->type != VM_METHOD_TYPE_ZSUPER) {
	    rb_iseq_t *iseq = 0;

	    rb_warning("method redefined; discarding old %s", rb_id2name(mid));
	    switch (old_def->type) {
	      case VM_METHOD_TYPE_ISEQ:
		iseq = old_def->body.iseq;
		break;
	      case VM_METHOD_TYPE_BMETHOD:
		iseq = rb_proc_get_iseq(old_def->body.proc, 0);
		break;
	      default:
		break;
	    }
	    if (iseq && !NIL_P(iseq->location.path)) {
		int line = iseq->line_info_table ? FIX2INT(rb_iseq_first_lineno(iseq->self)) : 0;
		rb_compile_warning(RSTRING_PTR(iseq->location.path), line,
				   "previous definition of %s was here",
				   rb_id2name(old_def->original_id));
	    }
	}

	rb_unlink_method_entry(old_me);
    }

    me = ALLOC(rb_method_entry_t);

    rb_clear_method_cache_by_class(klass);

    me->flag = NOEX_WITH_SAFE(noex);
    me->mark = 0;
    me->called_id = mid;
    RB_OBJ_WRITE(klass, &me->klass, defined_class);
    me->def = def;

    if (def) {
	def->alias_count++;

	switch(def->type) {
	  case VM_METHOD_TYPE_ISEQ:
	    RB_OBJ_WRITTEN(klass, Qundef, def->body.iseq->self);
	    break;
	  case VM_METHOD_TYPE_IVAR:
	    RB_OBJ_WRITTEN(klass, Qundef, def->body.attr.location);
	    break;
	  case VM_METHOD_TYPE_BMETHOD:
	    RB_OBJ_WRITTEN(klass, Qundef, def->body.proc);
	    break;
	  default:;
	    /* ignore */
	}
    }

    /* check mid */
    if (klass == rb_cObject && mid == idInitialize) {
	rb_warn("redefining Object#initialize may cause infinite loop");
    }
    /* check mid */
    if (mid == object_id || mid == id__send__) {
	if (type == VM_METHOD_TYPE_ISEQ) {
	    rb_warn("redefining `%s' may cause serious problems", rb_id2name(mid));
	}
    }

    if (make_refined) {
	make_method_entry_refined(me);
    }

    st_insert(mtbl, mid, (st_data_t) me);

    return me;
}

#define CALL_METHOD_HOOK(klass, hook, mid) do {		\
	const VALUE arg = ID2SYM(mid);			\
	VALUE recv_class = (klass);			\
	ID hook_id = (hook);				\
	if (FL_TEST((klass), FL_SINGLETON)) {		\
	    recv_class = rb_ivar_get((klass), attached);	\
	    hook_id = singleton_##hook;			\
	}						\
	rb_funcall2(recv_class, hook_id, 1, &arg);	\
    } while (0)

static void
method_added(VALUE klass, ID mid)
{
    if (ruby_running) {
	CALL_METHOD_HOOK(klass, added, mid);
    }
}

static VALUE
(*call_cfunc_invoker_func(int argc))(VALUE (*func)(ANYARGS), VALUE recv, int argc, const VALUE *)
{
    switch (argc) {
      case -2: return &call_cfunc_m2;
      case -1: return &call_cfunc_m1;
      case 0: return &call_cfunc_0;
      case 1: return &call_cfunc_1;
      case 2: return &call_cfunc_2;
      case 3: return &call_cfunc_3;
      case 4: return &call_cfunc_4;
      case 5: return &call_cfunc_5;
      case 6: return &call_cfunc_6;
      case 7: return &call_cfunc_7;
      case 8: return &call_cfunc_8;
      case 9: return &call_cfunc_9;
      case 10: return &call_cfunc_10;
      case 11: return &call_cfunc_11;
      case 12: return &call_cfunc_12;
      case 13: return &call_cfunc_13;
      case 14: return &call_cfunc_14;
      case 15: return &call_cfunc_15;
      default:
	rb_bug("call_cfunc_func: unsupported length: %d", argc);
    }
}

static void
setup_method_cfunc_struct(rb_method_cfunc_t *cfunc, VALUE (*func)(), int argc)
{
    cfunc->func = func;
    cfunc->argc = argc;
    cfunc->invoker = call_cfunc_invoker_func(argc);
}

rb_method_entry_t *
rb_add_method(VALUE klass, ID mid, rb_method_type_t type, void *opts, rb_method_flag_t noex)
{
    rb_thread_t *th;
    rb_control_frame_t *cfp;
    int line;
    rb_method_entry_t *me = rb_method_entry_make(klass, mid, type, 0, noex, klass);
    rb_method_definition_t *def = ALLOC(rb_method_definition_t);
    if (me->def && me->def->type == VM_METHOD_TYPE_REFINED) {
	me->def->body.orig_me->def = def;
    }
    else {
	me->def = def;
    }
    def->type = type;
    def->original_id = mid;
    def->alias_count = 0;
    switch (type) {
      case VM_METHOD_TYPE_ISEQ: {
	  rb_iseq_t *iseq = (rb_iseq_t *)opts;
	  *(rb_iseq_t **)&def->body.iseq = iseq;
	  RB_OBJ_WRITTEN(klass, Qundef, iseq->self);
	  break;
      }
      case VM_METHOD_TYPE_CFUNC:
	{
	    rb_method_cfunc_t *cfunc = (rb_method_cfunc_t *)opts;
	    setup_method_cfunc_struct(&def->body.cfunc, cfunc->func, cfunc->argc);
	}
	break;
      case VM_METHOD_TYPE_ATTRSET:
      case VM_METHOD_TYPE_IVAR:
	def->body.attr.id = (ID)opts;
	RB_OBJ_WRITE(klass, &def->body.attr.location, Qfalse);
	th = GET_THREAD();
	cfp = rb_vm_get_ruby_level_next_cfp(th, th->cfp);
	if (cfp && (line = rb_vm_get_sourceline(cfp))) {
	    VALUE location = rb_ary_new3(2, cfp->iseq->location.path, INT2FIX(line));
	    RB_OBJ_WRITE(klass, &def->body.attr.location, rb_ary_freeze(location));
	}
	break;
      case VM_METHOD_TYPE_BMETHOD:
	RB_OBJ_WRITE(klass, &def->body.proc, (VALUE)opts);
	break;
      case VM_METHOD_TYPE_NOTIMPLEMENTED:
	setup_method_cfunc_struct(&def->body.cfunc, rb_f_notimplement, -1);
	break;
      case VM_METHOD_TYPE_OPTIMIZED:
	def->body.optimize_type = (enum method_optimized_type)opts;
	break;
      case VM_METHOD_TYPE_ZSUPER:
      case VM_METHOD_TYPE_UNDEF:
	break;
      case VM_METHOD_TYPE_REFINED:
	def->body.orig_me = (rb_method_entry_t *) opts;
	break;
      default:
	rb_bug("rb_add_method: unsupported method type (%d)\n", type);
    }
    if (type != VM_METHOD_TYPE_UNDEF && type != VM_METHOD_TYPE_REFINED) {
	method_added(klass, mid);
    }
    return me;
}

static rb_method_entry_t *
method_entry_set(VALUE klass, ID mid, const rb_method_entry_t *me,
		 rb_method_flag_t noex, VALUE defined_class)
{
    rb_method_type_t type = me->def ? me->def->type : VM_METHOD_TYPE_UNDEF;
    rb_method_entry_t *newme = rb_method_entry_make(klass, mid, type, me->def, noex,
						    defined_class);
    method_added(klass, mid);
    return newme;
}

rb_method_entry_t *
rb_method_entry_set(VALUE klass, ID mid, const rb_method_entry_t *me, rb_method_flag_t noex)
{
    return method_entry_set(klass, mid, me, noex, klass);
}

#define UNDEF_ALLOC_FUNC ((rb_alloc_func_t)-1)

void
rb_define_alloc_func(VALUE klass, VALUE (*func)(VALUE))
{
    Check_Type(klass, T_CLASS);
    RCLASS_EXT(klass)->allocator = func;
}

void
rb_undef_alloc_func(VALUE klass)
{
    rb_define_alloc_func(klass, UNDEF_ALLOC_FUNC);
}

rb_alloc_func_t
rb_get_alloc_func(VALUE klass)
{
    Check_Type(klass, T_CLASS);

    for (; klass; klass = RCLASS_SUPER(klass)) {
	rb_alloc_func_t allocator = RCLASS_EXT(klass)->allocator;
	if (allocator == UNDEF_ALLOC_FUNC) break;
	if (allocator) return allocator;
    }
    return 0;
}

static inline rb_method_entry_t*
search_method(VALUE klass, ID id, VALUE *defined_class_ptr)
{
    rb_method_entry_t *me;

    for (me = 0; klass; klass = RCLASS_SUPER(klass)) {
	if ((me = lookup_method_table(klass, id)) != 0) break;
    }

    if (defined_class_ptr)
	*defined_class_ptr = klass;
    return me;
}

rb_method_entry_t *
rb_method_entry_at(VALUE klass, ID id)
{
    return lookup_method_table(klass, id);
}

/*
 * search method entry without the method cache.
 *
 * if you need method entry with method cache (normal case), use
 * rb_method_entry() simply.
 */
rb_method_entry_t *
rb_method_entry_get_without_cache(VALUE klass, ID id,
				  VALUE *defined_class_ptr)
{
    VALUE defined_class;
    rb_method_entry_t *me = search_method(klass, id, &defined_class);

    if (me && RB_TYPE_P(me->klass, T_ICLASS))
	defined_class = me->klass;

    if (ruby_running) {
<<<<<<< HEAD
	struct cache_entry *ent;
	ent = GLOBAL_METHOD_CACHE(klass, id);
	ent->class_serial = RCLASS_SERIAL(klass);
	ent->method_state = GET_GLOBAL_METHOD_STATE();
	ent->defined_class = defined_class;
	ent->mid = id;

=======
	struct rb_classext_struct *ext = RCLASS_EXT(klass);
>>>>>>> 4a3ed0e4
	if (UNDEFINED_METHOD_ENTRY_P(me)) {
	    me = 0;
	}
	rb_mcache_insert(&ext->cache, id, (uintptr_t)me, defined_class);
    }

    if (defined_class_ptr)
	*defined_class_ptr = defined_class;
    return me;
}

#if VM_DEBUG_VERIFY_METHOD_CACHE
static void
verify_method_cache(VALUE klass, ID id, VALUE defined_class, rb_method_entry_t *me)
{
    VALUE actual_defined_class;
    rb_method_entry_t *actual_me =
	rb_method_entry_get_without_cache(klass, id, &actual_defined_class);

    if (me != actual_me || defined_class != actual_defined_class) {
	rb_bug("method cache verification failed");
    }
}
#endif

rb_method_entry_t *
rb_method_entry(VALUE klass, ID id, VALUE *defined_class_ptr)
{
#if OPT_GLOBAL_METHOD_CACHE
<<<<<<< HEAD
    struct cache_entry *ent;
    ent = GLOBAL_METHOD_CACHE(klass, id);
    if (ent->method_state == GET_GLOBAL_METHOD_STATE() &&
	ent->class_serial == RCLASS_SERIAL(klass) &&
	ent->mid == id) {
=======
    struct rb_classext_struct *ext = RCLASS_EXT(klass);
    if (ext->cache.method_state != GET_GLOBAL_METHOD_STATE() ||
	ext->cache.class_serial != ext->class_serial) {
	rb_mcache_reset(&ext->cache, ext->class_serial);
    } else {
	struct cache_entry *ent;
	ent = rb_mcache_find(&ext->cache, id);
	if (ent == NULL) goto not_found;
>>>>>>> 4a3ed0e4
	if (defined_class_ptr)
	    *defined_class_ptr = ent->defined_class;
#if VM_DEBUG_VERIFY_METHOD_CACHE
	verify_method_cache(klass, id, ent->defined_class, ent->me);
#endif
	return METHOD_ENTRY(ent);
    }
not_found:
#endif

    return rb_method_entry_get_without_cache(klass, id, defined_class_ptr);
}

static rb_method_entry_t *
get_original_method_entry(VALUE refinements,
			  const rb_method_entry_t *me,
			  VALUE *defined_class_ptr)
{
    if (me->def->body.orig_me) {
	return me->def->body.orig_me;
    }
    else {
	rb_method_entry_t *tmp_me;
	tmp_me = rb_method_entry(RCLASS_SUPER(me->klass), me->called_id,
				 defined_class_ptr);
	return rb_resolve_refined_method(refinements, tmp_me,
					 defined_class_ptr);
    }
}

rb_method_entry_t *
rb_resolve_refined_method(VALUE refinements, const rb_method_entry_t *me,
			  VALUE *defined_class_ptr)
{
    if (me && me->def->type == VM_METHOD_TYPE_REFINED) {
	VALUE refinement;
	rb_method_entry_t *tmp_me;

	refinement = find_refinement(refinements, me->klass);
	if (NIL_P(refinement)) {
	    return get_original_method_entry(refinements, me,
					     defined_class_ptr);
	}
	tmp_me = rb_method_entry(refinement, me->called_id,
				 defined_class_ptr);
	if (tmp_me && tmp_me->def->type != VM_METHOD_TYPE_REFINED) {
	    return tmp_me;
	}
	else {
	    return get_original_method_entry(refinements, me,
					     defined_class_ptr);
	}
    }
    else {
	return (rb_method_entry_t *)me;
    }
}

rb_method_entry_t *
rb_method_entry_with_refinements(VALUE klass, ID id,
				 VALUE *defined_class_ptr)
{
    VALUE defined_class;
    rb_method_entry_t *me = rb_method_entry(klass, id, &defined_class);

    if (me && me->def->type == VM_METHOD_TYPE_REFINED) {
	NODE *cref = rb_vm_cref();
	VALUE refinements = cref ? cref->nd_refinements : Qnil;

	me = rb_resolve_refined_method(refinements, me, &defined_class);
    }
    if (defined_class_ptr)
	*defined_class_ptr = defined_class;
    return me;
}

rb_method_entry_t *
rb_method_entry_without_refinements(VALUE klass, ID id,
				    VALUE *defined_class_ptr)
{
    VALUE defined_class;
    rb_method_entry_t *me = rb_method_entry(klass, id, &defined_class);

    if (me && me->def->type == VM_METHOD_TYPE_REFINED) {
	me = rb_resolve_refined_method(Qnil, me, &defined_class);
    }
    if (defined_class_ptr)
	*defined_class_ptr = defined_class;
    if (UNDEFINED_METHOD_ENTRY_P(me)) {
	return 0;
    }
    else {
	return me;
    }
}

static void
remove_method(VALUE klass, ID mid)
{
    st_data_t key, data;
    rb_method_entry_t *me = 0;
    VALUE self = klass;

    klass = RCLASS_ORIGIN(klass);
    rb_check_frozen(klass);
    if (mid == object_id || mid == id__send__ || mid == idInitialize) {
	rb_warn("removing `%s' may cause serious problems", rb_id2name(mid));
    }

    if (!st_lookup(RCLASS_M_TBL(klass), mid, &data) ||
	!(me = (rb_method_entry_t *)data) ||
	(!me->def || me->def->type == VM_METHOD_TYPE_UNDEF)) {
	rb_name_error(mid, "method `%s' not defined in %s",
		      rb_id2name(mid), rb_class2name(klass));
    }
    key = (st_data_t)mid;
    st_delete(RCLASS_M_TBL(klass), &key, &data);

    rb_vm_check_redefinition_opt_method(me, klass);
    rb_clear_method_cache_by_class(klass);
    rb_unlink_method_entry(me);

    CALL_METHOD_HOOK(self, removed, mid);
}

void
rb_remove_method_id(VALUE klass, ID mid)
{
    remove_method(klass, mid);
}

void
rb_remove_method(VALUE klass, const char *name)
{
    remove_method(klass, rb_intern(name));
}

/*
 *  call-seq:
 *     remove_method(symbol)   -> self
 *     remove_method(string)   -> self
 *
 *  Removes the method identified by _symbol_ from the current
 *  class. For an example, see <code>Module.undef_method</code>.
 *  String arguments are converted to symbols.
 */

static VALUE
rb_mod_remove_method(int argc, VALUE *argv, VALUE mod)
{
    int i;

    for (i = 0; i < argc; i++) {
	VALUE v = argv[i];
	ID id = rb_check_id(&v);
	if (!id) {
	    rb_name_error_str(v, "method `%s' not defined in %s",
			      RSTRING_PTR(v), rb_class2name(mod));
	}
	remove_method(mod, id);
    }
    return mod;
}

#undef rb_disable_super
#undef rb_enable_super

void
rb_disable_super(VALUE klass, const char *name)
{
    /* obsolete - no use */
}

void
rb_enable_super(VALUE klass, const char *name)
{
    rb_warning("rb_enable_super() is obsolete");
}

static void
rb_export_method(VALUE klass, ID name, rb_method_flag_t noex)
{
    rb_method_entry_t *me;
    VALUE defined_class;

    me = search_method(klass, name, &defined_class);
    if (!me && RB_TYPE_P(klass, T_MODULE)) {
	me = search_method(rb_cObject, name, &defined_class);
    }

    if (UNDEFINED_METHOD_ENTRY_P(me)) {
	rb_print_undef(klass, name, 0);
    }

    if (me->flag != noex) {
	rb_vm_check_redefinition_opt_method(me, klass);

	if (klass == defined_class ||
	    RCLASS_ORIGIN(klass) == defined_class) {
	    me->flag = noex;
	    if (me->def->type == VM_METHOD_TYPE_REFINED) {
		me->def->body.orig_me->flag = noex;
	    }
	    rb_clear_method_cache_by_class(klass);
	}
	else {
	    rb_add_method(klass, name, VM_METHOD_TYPE_ZSUPER, 0, noex);
	}
    }
}

int
rb_method_boundp(VALUE klass, ID id, int ex)
{
    rb_method_entry_t *me =
	rb_method_entry_without_refinements(klass, id, 0);

    if (me != 0) {
	if ((ex & ~NOEX_RESPONDS) &&
	    ((me->flag & NOEX_PRIVATE) ||
	     ((ex & NOEX_RESPONDS) && (me->flag & NOEX_PROTECTED)))) {
	    return 0;
	}
	if (!me->def) return 0;
	if (me->def->type == VM_METHOD_TYPE_NOTIMPLEMENTED) {
	    if (ex & NOEX_RESPONDS) return 2;
	    return 0;
	}
	return 1;
    }
    return 0;
}

extern ID rb_check_attr_id(ID id);

void
rb_attr(VALUE klass, ID id, int read, int write, int ex)
{
    ID attriv;
    VALUE aname;
    rb_method_flag_t noex;

    if (!ex) {
	noex = NOEX_PUBLIC;
    }
    else {
	if (SCOPE_TEST(NOEX_PRIVATE)) {
	    noex = NOEX_PRIVATE;
	    rb_warning((SCOPE_CHECK(NOEX_MODFUNC)) ?
		       "attribute accessor as module_function" :
		       "private attribute?");
	}
	else if (SCOPE_TEST(NOEX_PROTECTED)) {
	    noex = NOEX_PROTECTED;
	}
	else {
	    noex = NOEX_PUBLIC;
	}
    }

    aname = rb_id2str(rb_check_attr_id(id));
    if (NIL_P(aname)) {
	rb_raise(rb_eArgError, "argument needs to be symbol or string");
    }
    attriv = rb_intern_str(rb_sprintf("@%"PRIsVALUE, aname));
    if (read) {
	rb_add_method(klass, id, VM_METHOD_TYPE_IVAR, (void *)attriv, noex);
    }
    if (write) {
	rb_add_method(klass, rb_id_attrset(id), VM_METHOD_TYPE_ATTRSET, (void *)attriv, noex);
    }
}

void
rb_undef(VALUE klass, ID id)
{
    rb_method_entry_t *me;

    if (NIL_P(klass)) {
	rb_raise(rb_eTypeError, "no class to undef method");
    }
    rb_frozen_class_p(klass);
    if (id == object_id || id == id__send__ || id == idInitialize) {
	rb_warn("undefining `%s' may cause serious problems", rb_id2name(id));
    }

    me = search_method(klass, id, 0);

    if (UNDEFINED_METHOD_ENTRY_P(me) ||
	(me->def->type == VM_METHOD_TYPE_REFINED &&
	 UNDEFINED_METHOD_ENTRY_P(me->def->body.orig_me))) {
	const char *s0 = " class";
	VALUE c = klass;

	if (FL_TEST(c, FL_SINGLETON)) {
	    VALUE obj = rb_ivar_get(klass, attached);

	    if (RB_TYPE_P(obj, T_MODULE) || RB_TYPE_P(obj, T_CLASS)) {
		c = obj;
		s0 = "";
	    }
	}
	else if (RB_TYPE_P(c, T_MODULE)) {
	    s0 = " module";
	}
	rb_name_error(id, "undefined method `%"PRIsVALUE"' for%s `%"PRIsVALUE"'",
		      QUOTE_ID(id), s0, rb_class_name(c));
    }

    rb_add_method(klass, id, VM_METHOD_TYPE_UNDEF, 0, NOEX_PUBLIC);

    CALL_METHOD_HOOK(klass, undefined, id);
}

/*
 *  call-seq:
 *     undef_method(symbol)    -> self
 *     undef_method(string)    -> self
 *
 *  Prevents the current class from responding to calls to the named
 *  method. Contrast this with <code>remove_method</code>, which deletes
 *  the method from the particular class; Ruby will still search
 *  superclasses and mixed-in modules for a possible receiver.
 *  String arguments are converted to symbols.
 *
 *     class Parent
 *       def hello
 *         puts "In parent"
 *       end
 *     end
 *     class Child < Parent
 *       def hello
 *         puts "In child"
 *       end
 *     end
 *
 *
 *     c = Child.new
 *     c.hello
 *
 *
 *     class Child
 *       remove_method :hello  # remove from child, still in parent
 *     end
 *     c.hello
 *
 *
 *     class Child
 *       undef_method :hello   # prevent any calls to 'hello'
 *     end
 *     c.hello
 *
 *  <em>produces:</em>
 *
 *     In child
 *     In parent
 *     prog.rb:23: undefined method `hello' for #<Child:0x401b3bb4> (NoMethodError)
 */

static VALUE
rb_mod_undef_method(int argc, VALUE *argv, VALUE mod)
{
    int i;
    for (i = 0; i < argc; i++) {
	VALUE v = argv[i];
	ID id = rb_check_id(&v);
	if (!id) {
	    rb_method_name_error(mod, v);
	}
	rb_undef(mod, id);
    }
    return mod;
}

/*
 *  call-seq:
 *     mod.method_defined?(symbol)    -> true or false
 *     mod.method_defined?(string)    -> true or false
 *
 *  Returns +true+ if the named method is defined by
 *  _mod_ (or its included modules and, if _mod_ is a class,
 *  its ancestors). Public and protected methods are matched.
 *  String arguments are converted to symbols.
 *
 *     module A
 *       def method1()  end
 *     end
 *     class B
 *       def method2()  end
 *     end
 *     class C < B
 *       include A
 *       def method3()  end
 *     end
 *
 *     A.method_defined? :method1    #=> true
 *     C.method_defined? "method1"   #=> true
 *     C.method_defined? "method2"   #=> true
 *     C.method_defined? "method3"   #=> true
 *     C.method_defined? "method4"   #=> false
 */

static VALUE
rb_mod_method_defined(VALUE mod, VALUE mid)
{
    ID id = rb_check_id(&mid);
    if (!id || !rb_method_boundp(mod, id, 1)) {
	return Qfalse;
    }
    return Qtrue;

}

#define VISI_CHECK(x,f) (((x)&NOEX_MASK) == (f))

static VALUE
check_definition(VALUE mod, VALUE mid, rb_method_flag_t noex)
{
    const rb_method_entry_t *me;
    ID id = rb_check_id(&mid);
    if (!id) return Qfalse;
    me = rb_method_entry(mod, id, 0);
    if (me) {
	if (VISI_CHECK(me->flag, noex))
	    return Qtrue;
    }
    return Qfalse;
}

/*
 *  call-seq:
 *     mod.public_method_defined?(symbol)   -> true or false
 *     mod.public_method_defined?(string)   -> true or false
 *
 *  Returns +true+ if the named public method is defined by
 *  _mod_ (or its included modules and, if _mod_ is a class,
 *  its ancestors).
 *  String arguments are converted to symbols.
 *
 *     module A
 *       def method1()  end
 *     end
 *     class B
 *       protected
 *       def method2()  end
 *     end
 *     class C < B
 *       include A
 *       def method3()  end
 *     end
 *
 *     A.method_defined? :method1           #=> true
 *     C.public_method_defined? "method1"   #=> true
 *     C.public_method_defined? "method2"   #=> false
 *     C.method_defined? "method2"          #=> true
 */

static VALUE
rb_mod_public_method_defined(VALUE mod, VALUE mid)
{
    return check_definition(mod, mid, NOEX_PUBLIC);
}

/*
 *  call-seq:
 *     mod.private_method_defined?(symbol)    -> true or false
 *     mod.private_method_defined?(string)    -> true or false
 *
 *  Returns +true+ if the named private method is defined by
 *  _ mod_ (or its included modules and, if _mod_ is a class,
 *  its ancestors).
 *  String arguments are converted to symbols.
 *
 *     module A
 *       def method1()  end
 *     end
 *     class B
 *       private
 *       def method2()  end
 *     end
 *     class C < B
 *       include A
 *       def method3()  end
 *     end
 *
 *     A.method_defined? :method1            #=> true
 *     C.private_method_defined? "method1"   #=> false
 *     C.private_method_defined? "method2"   #=> true
 *     C.method_defined? "method2"           #=> false
 */

static VALUE
rb_mod_private_method_defined(VALUE mod, VALUE mid)
{
    return check_definition(mod, mid, NOEX_PRIVATE);
}

/*
 *  call-seq:
 *     mod.protected_method_defined?(symbol)   -> true or false
 *     mod.protected_method_defined?(string)   -> true or false
 *
 *  Returns +true+ if the named protected method is defined
 *  by _mod_ (or its included modules and, if _mod_ is a
 *  class, its ancestors).
 *  String arguments are converted to symbols.
 *
 *     module A
 *       def method1()  end
 *     end
 *     class B
 *       protected
 *       def method2()  end
 *     end
 *     class C < B
 *       include A
 *       def method3()  end
 *     end
 *
 *     A.method_defined? :method1              #=> true
 *     C.protected_method_defined? "method1"   #=> false
 *     C.protected_method_defined? "method2"   #=> true
 *     C.method_defined? "method2"             #=> true
 */

static VALUE
rb_mod_protected_method_defined(VALUE mod, VALUE mid)
{
    return check_definition(mod, mid, NOEX_PROTECTED);
}

int
rb_method_entry_eq(const rb_method_entry_t *m1, const rb_method_entry_t *m2)
{
    return rb_method_definition_eq(m1->def, m2->def);
}

static int
rb_method_definition_eq(const rb_method_definition_t *d1, const rb_method_definition_t *d2)
{
    if (d1 && d1->type == VM_METHOD_TYPE_REFINED && d1->body.orig_me)
	d1 = d1->body.orig_me->def;
    if (d2 && d2->type == VM_METHOD_TYPE_REFINED && d2->body.orig_me)
	d2 = d2->body.orig_me->def;
    if (d1 == d2) return 1;
    if (!d1 || !d2) return 0;
    if (d1->type != d2->type) {
	return 0;
    }
    switch (d1->type) {
      case VM_METHOD_TYPE_ISEQ:
	return d1->body.iseq == d2->body.iseq;
      case VM_METHOD_TYPE_CFUNC:
	return
	  d1->body.cfunc.func == d2->body.cfunc.func &&
	  d1->body.cfunc.argc == d2->body.cfunc.argc;
      case VM_METHOD_TYPE_ATTRSET:
      case VM_METHOD_TYPE_IVAR:
	return d1->body.attr.id == d2->body.attr.id;
      case VM_METHOD_TYPE_BMETHOD:
	return RTEST(rb_equal(d1->body.proc, d2->body.proc));
      case VM_METHOD_TYPE_MISSING:
	return d1->original_id == d2->original_id;
      case VM_METHOD_TYPE_ZSUPER:
      case VM_METHOD_TYPE_NOTIMPLEMENTED:
      case VM_METHOD_TYPE_UNDEF:
	return 1;
      case VM_METHOD_TYPE_OPTIMIZED:
	return d1->body.optimize_type == d2->body.optimize_type;
      default:
	rb_bug("rb_method_entry_eq: unsupported method type (%d)\n", d1->type);
	return 0;
    }
}

static st_index_t
rb_hash_method_definition(st_index_t hash, const rb_method_definition_t *def)
{
  again:
    hash = rb_hash_uint(hash, def->type);
    switch (def->type) {
      case VM_METHOD_TYPE_ISEQ:
	return rb_hash_uint(hash, (st_index_t)def->body.iseq);
      case VM_METHOD_TYPE_CFUNC:
	hash = rb_hash_uint(hash, (st_index_t)def->body.cfunc.func);
	return rb_hash_uint(hash, def->body.cfunc.argc);
      case VM_METHOD_TYPE_ATTRSET:
      case VM_METHOD_TYPE_IVAR:
	return rb_hash_uint(hash, def->body.attr.id);
      case VM_METHOD_TYPE_BMETHOD:
	return rb_hash_proc(hash, def->body.proc);
      case VM_METHOD_TYPE_MISSING:
	return rb_hash_uint(hash, def->original_id);
      case VM_METHOD_TYPE_ZSUPER:
      case VM_METHOD_TYPE_NOTIMPLEMENTED:
      case VM_METHOD_TYPE_UNDEF:
	return hash;
      case VM_METHOD_TYPE_OPTIMIZED:
	return rb_hash_uint(hash, def->body.optimize_type);
      case VM_METHOD_TYPE_REFINED:
	if (def->body.orig_me) {
	    def = def->body.orig_me->def;
	    goto again;
	}
	else {
	    return hash;
	}
      default:
	rb_bug("rb_hash_method_definition: unsupported method type (%d)\n", def->type);
    }
    return hash;
}

st_index_t
rb_hash_method_entry(st_index_t hash, const rb_method_entry_t *me)
{
    return rb_hash_method_definition(hash, me->def);
}

void
rb_alias(VALUE klass, ID name, ID def)
{
    VALUE target_klass = klass;
    VALUE defined_class;
    rb_method_entry_t *orig_me;
    rb_method_flag_t flag = NOEX_UNDEF;

    if (NIL_P(klass)) {
	rb_raise(rb_eTypeError, "no class to make alias");
    }

    rb_frozen_class_p(klass);

  again:
    orig_me = search_method(klass, def, &defined_class);

    if (UNDEFINED_METHOD_ENTRY_P(orig_me)) {
	if ((!RB_TYPE_P(klass, T_MODULE)) ||
	    (orig_me = search_method(rb_cObject, def, 0),
	     UNDEFINED_METHOD_ENTRY_P(orig_me))) {
	    rb_print_undef(klass, def, 0);
	}
    }
    if (orig_me->def->type == VM_METHOD_TYPE_ZSUPER) {
	klass = RCLASS_SUPER(klass);
	def = orig_me->def->original_id;
	flag = orig_me->flag;
	goto again;
    }
    if (RB_TYPE_P(defined_class, T_ICLASS)) {
	VALUE real_class = RBASIC_CLASS(defined_class);
	if (real_class && RCLASS_ORIGIN(real_class) == defined_class)
	    defined_class = real_class;
    }

    if (flag == NOEX_UNDEF) flag = orig_me->flag;
    method_entry_set(target_klass, name, orig_me, flag, defined_class);
}

/*
 *  call-seq:
 *     alias_method(new_name, old_name)   -> self
 *
 *  Makes <i>new_name</i> a new copy of the method <i>old_name</i>. This can
 *  be used to retain access to methods that are overridden.
 *
 *     module Mod
 *       alias_method :orig_exit, :exit
 *       def exit(code=0)
 *         puts "Exiting with code #{code}"
 *         orig_exit(code)
 *       end
 *     end
 *     include Mod
 *     exit(99)
 *
 *  <em>produces:</em>
 *
 *     Exiting with code 99
 */

static VALUE
rb_mod_alias_method(VALUE mod, VALUE newname, VALUE oldname)
{
    ID oldid = rb_check_id(&oldname);
    if (!oldid) {
	rb_print_undef_str(mod, oldname);
    }
    rb_alias(mod, rb_to_id(newname), oldid);
    return mod;
}

static void
set_method_visibility(VALUE self, int argc, VALUE *argv, rb_method_flag_t ex)
{
    int i;

    if (argc == 0) {
	rb_warning("%"PRIsVALUE" with no argument is just ignored",
		   QUOTE_ID(rb_frame_callee()));
	return;
    }

    for (i = 0; i < argc; i++) {
	VALUE v = argv[i];
	ID id = rb_check_id(&v);
	if (!id) {
	    rb_print_undef_str(self, v);
	}
	rb_export_method(self, id, ex);
    }
}

static VALUE
set_visibility(int argc, VALUE *argv, VALUE module, rb_method_flag_t ex)
{
    if (argc == 0) {
	SCOPE_SET(ex);
    }
    else {
	set_method_visibility(module, argc, argv, ex);
    }
    return module;
}

/*
 *  call-seq:
 *     public                 -> self
 *     public(symbol, ...)    -> self
 *     public(string, ...)    -> self
 *
 *  With no arguments, sets the default visibility for subsequently
 *  defined methods to public. With arguments, sets the named methods to
 *  have public visibility.
 *  String arguments are converted to symbols.
 */

static VALUE
rb_mod_public(int argc, VALUE *argv, VALUE module)
{
    return set_visibility(argc, argv, module, NOEX_PUBLIC);
}

/*
 *  call-seq:
 *     protected                -> self
 *     protected(symbol, ...)   -> self
 *     protected(string, ...)   -> self
 *
 *  With no arguments, sets the default visibility for subsequently
 *  defined methods to protected. With arguments, sets the named methods
 *  to have protected visibility.
 *  String arguments are converted to symbols.
 */

static VALUE
rb_mod_protected(int argc, VALUE *argv, VALUE module)
{
    return set_visibility(argc, argv, module, NOEX_PROTECTED);
}

/*
 *  call-seq:
 *     private                 -> self
 *     private(symbol, ...)    -> self
 *     private(string, ...)    -> self
 *
 *  With no arguments, sets the default visibility for subsequently
 *  defined methods to private. With arguments, sets the named methods
 *  to have private visibility.
 *  String arguments are converted to symbols.
 *
 *     module Mod
 *       def a()  end
 *       def b()  end
 *       private
 *       def c()  end
 *       private :a
 *     end
 *     Mod.private_instance_methods   #=> [:a, :c]
 */

static VALUE
rb_mod_private(int argc, VALUE *argv, VALUE module)
{
    return set_visibility(argc, argv, module, NOEX_PRIVATE);
}

/*
 *  call-seq:
 *     mod.public_class_method(symbol, ...)    -> mod
 *     mod.public_class_method(string, ...)    -> mod
 *
 *  Makes a list of existing class methods public.
 *
 *  String arguments are converted to symbols.
 */

static VALUE
rb_mod_public_method(int argc, VALUE *argv, VALUE obj)
{
    set_method_visibility(rb_singleton_class(obj), argc, argv, NOEX_PUBLIC);
    return obj;
}

/*
 *  call-seq:
 *     mod.private_class_method(symbol, ...)   -> mod
 *     mod.private_class_method(string, ...)   -> mod
 *
 *  Makes existing class methods private. Often used to hide the default
 *  constructor <code>new</code>.
 *
 *  String arguments are converted to symbols.
 *
 *     class SimpleSingleton  # Not thread safe
 *       private_class_method :new
 *       def SimpleSingleton.create(*args, &block)
 *         @me = new(*args, &block) if ! @me
 *         @me
 *       end
 *     end
 */

static VALUE
rb_mod_private_method(int argc, VALUE *argv, VALUE obj)
{
    set_method_visibility(rb_singleton_class(obj), argc, argv, NOEX_PRIVATE);
    return obj;
}

/*
 *  call-seq:
 *     public
 *     public(symbol, ...)
 *     public(string, ...)
 *
 *  With no arguments, sets the default visibility for subsequently
 *  defined methods to public. With arguments, sets the named methods to
 *  have public visibility.
 *
 *  String arguments are converted to symbols.
 */

static VALUE
top_public(int argc, VALUE *argv)
{
    return rb_mod_public(argc, argv, rb_cObject);
}

/*
 *  call-seq:
 *     private
 *     private(symbol, ...)
 *     private(string, ...)
 *
 *  With no arguments, sets the default visibility for subsequently
 *  defined methods to private. With arguments, sets the named methods to
 *  have private visibility.
 *
 *  String arguments are converted to symbols.
 */
static VALUE
top_private(int argc, VALUE *argv)
{
    return rb_mod_private(argc, argv, rb_cObject);
}

/*
 *  call-seq:
 *     module_function(symbol, ...)    -> self
 *     module_function(string, ...)    -> self
 *
 *  Creates module functions for the named methods. These functions may
 *  be called with the module as a receiver, and also become available
 *  as instance methods to classes that mix in the module. Module
 *  functions are copies of the original, and so may be changed
 *  independently. The instance-method versions are made private. If
 *  used with no arguments, subsequently defined methods become module
 *  functions.
 *  String arguments are converted to symbols.
 *
 *     module Mod
 *       def one
 *         "This is one"
 *       end
 *       module_function :one
 *     end
 *     class Cls
 *       include Mod
 *       def call_one
 *         one
 *       end
 *     end
 *     Mod.one     #=> "This is one"
 *     c = Cls.new
 *     c.call_one  #=> "This is one"
 *     module Mod
 *       def one
 *         "This is the new one"
 *       end
 *     end
 *     Mod.one     #=> "This is one"
 *     c.call_one  #=> "This is the new one"
 */

static VALUE
rb_mod_modfunc(int argc, VALUE *argv, VALUE module)
{
    int i;
    ID id;
    const rb_method_entry_t *me;

    if (!RB_TYPE_P(module, T_MODULE)) {
	rb_raise(rb_eTypeError, "module_function must be called for modules");
    }

    if (argc == 0) {
	SCOPE_SET(NOEX_MODFUNC);
	return module;
    }

    set_method_visibility(module, argc, argv, NOEX_PRIVATE);

    for (i = 0; i < argc; i++) {
	VALUE m = module;

	id = rb_to_id(argv[i]);
	for (;;) {
	    me = search_method(m, id, 0);
	    if (me == 0) {
		me = search_method(rb_cObject, id, 0);
	    }
	    if (UNDEFINED_METHOD_ENTRY_P(me)) {
		rb_print_undef(module, id, 0);
	    }
	    if (me->def->type != VM_METHOD_TYPE_ZSUPER) {
		break; /* normal case: need not to follow 'super' link */
	    }
	    m = RCLASS_SUPER(m);
	    if (!m)
		break;
	}
	rb_method_entry_set(rb_singleton_class(module), id, me, NOEX_PUBLIC);
    }
    return module;
}

int
rb_method_basic_definition_p(VALUE klass, ID id)
{
    const rb_method_entry_t *me = rb_method_entry(klass, id, 0);
    if (me && (me->flag & NOEX_BASIC))
	return 1;
    return 0;
}

static inline int
basic_obj_respond_to(VALUE obj, ID id, int pub)
{
    VALUE klass = CLASS_OF(obj);
    VALUE args[2];

    switch (rb_method_boundp(klass, id, pub|NOEX_RESPONDS)) {
      case 2:
	return FALSE;
      case 0:
	args[0] = ID2SYM(id);
	args[1] = pub ? Qfalse : Qtrue;
	return RTEST(rb_funcall2(obj, idRespond_to_missing, 2, args));
      default:
	return TRUE;
    }
}

int
rb_obj_respond_to(VALUE obj, ID id, int priv)
{
    VALUE klass = CLASS_OF(obj);

    if (rb_method_basic_definition_p(klass, idRespond_to)) {
	return basic_obj_respond_to(obj, id, !RTEST(priv));
    }
    else {
	int argc = 1;
	VALUE args[2];
	args[0] = ID2SYM(id);
	args[1] = Qtrue;
	if (priv) {
	    if (rb_obj_method_arity(obj, idRespond_to) != 1) {
		argc = 2;
	    }
	    else if (!NIL_P(ruby_verbose)) {
		VALUE klass = CLASS_OF(obj);
		VALUE location = rb_mod_method_location(klass, idRespond_to);
		rb_warn("%"PRIsVALUE"%c""respond_to?(:%"PRIsVALUE") is"
			" old fashion which takes only one parameter",
			(FL_TEST(klass, FL_SINGLETON) ? obj : klass),
			(FL_TEST(klass, FL_SINGLETON) ? '.' : '#'),
			QUOTE_ID(id));
		if (!NIL_P(location)) {
		    VALUE path = RARRAY_AREF(location, 0);
		    VALUE line = RARRAY_AREF(location, 1);
		    if (!NIL_P(path)) {
			rb_compile_warn(RSTRING_PTR(path), NUM2INT(line),
					"respond_to? is defined here");
		    }
		}
	    }
	}
	return RTEST(rb_funcall2(obj, idRespond_to, argc,  args));
    }
}

int
rb_respond_to(VALUE obj, ID id)
{
    return rb_obj_respond_to(obj, id, FALSE);
}


/*
 *  call-seq:
 *     obj.respond_to?(symbol, include_all=false) -> true or false
 *     obj.respond_to?(string, include_all=false) -> true or false
 *
 *  Returns +true+ if _obj_ responds to the given method.  Private and
 *  protected methods are included in the search only if the optional
 *  second parameter evaluates to +true+.
 *
 *  If the method is not implemented,
 *  as Process.fork on Windows, File.lchmod on GNU/Linux, etc.,
 *  false is returned.
 *
 *  If the method is not defined, <code>respond_to_missing?</code>
 *  method is called and the result is returned.
 *
 *  When the method name parameter is given as a string, the string is
 *  converted to a symbol.
 */

static VALUE
obj_respond_to(int argc, VALUE *argv, VALUE obj)
{
    VALUE mid, priv;
    ID id;

    rb_scan_args(argc, argv, "11", &mid, &priv);
    if (!(id = rb_check_id(&mid))) {
	if (!rb_method_basic_definition_p(CLASS_OF(obj), idRespond_to_missing)) {
	    VALUE args[2];
	    args[0] = ID2SYM(rb_to_id(mid));
	    args[1] = priv;
	    return rb_funcall2(obj, idRespond_to_missing, 2, args);
	}
	return Qfalse;
    }
    if (basic_obj_respond_to(obj, id, !RTEST(priv)))
	return Qtrue;
    return Qfalse;
}

/*
 *  call-seq:
 *     obj.respond_to_missing?(symbol, include_all) -> true or false
 *     obj.respond_to_missing?(string, include_all) -> true or false
 *
 *  DO NOT USE THIS DIRECTLY.
 *
 *  Hook method to return whether the _obj_ can respond to _id_ method
 *  or not.
 *
 *  When the method name parameter is given as a string, the string is
 *  converted to a symbol.
 *
 *  See #respond_to?, and the example of BasicObject.
 */
static VALUE
obj_respond_to_missing(VALUE obj, VALUE mid, VALUE priv)
{
    return Qfalse;
}

void
Init_eval_method(void)
{
#undef rb_intern
#define rb_intern(str) rb_intern_const(str)

    rb_define_method(rb_mKernel, "respond_to?", obj_respond_to, -1);
    rb_define_method(rb_mKernel, "respond_to_missing?", obj_respond_to_missing, 2);

    rb_define_private_method(rb_cModule, "remove_method", rb_mod_remove_method, -1);
    rb_define_private_method(rb_cModule, "undef_method", rb_mod_undef_method, -1);
    rb_define_private_method(rb_cModule, "alias_method", rb_mod_alias_method, 2);
    rb_define_private_method(rb_cModule, "public", rb_mod_public, -1);
    rb_define_private_method(rb_cModule, "protected", rb_mod_protected, -1);
    rb_define_private_method(rb_cModule, "private", rb_mod_private, -1);
    rb_define_private_method(rb_cModule, "module_function", rb_mod_modfunc, -1);

    rb_define_method(rb_cModule, "method_defined?", rb_mod_method_defined, 1);
    rb_define_method(rb_cModule, "public_method_defined?", rb_mod_public_method_defined, 1);
    rb_define_method(rb_cModule, "private_method_defined?", rb_mod_private_method_defined, 1);
    rb_define_method(rb_cModule, "protected_method_defined?", rb_mod_protected_method_defined, 1);
    rb_define_method(rb_cModule, "public_class_method", rb_mod_public_method, -1);
    rb_define_method(rb_cModule, "private_class_method", rb_mod_private_method, -1);

    rb_define_private_method(rb_singleton_class(rb_vm_top_self()),
			     "public", top_public, -1);
    rb_define_private_method(rb_singleton_class(rb_vm_top_self()),
			     "private", top_private, -1);

    {
#define REPLICATE_METHOD(klass, id, noex) \
	rb_method_entry_set((klass), (id), \
			    rb_method_entry((klass), (id), 0), \
			    (rb_method_flag_t)(noex | NOEX_BASIC | NOEX_NOREDEF))
	REPLICATE_METHOD(rb_eException, idMethodMissing, NOEX_PRIVATE);
	REPLICATE_METHOD(rb_eException, idRespond_to, NOEX_PUBLIC);
	REPLICATE_METHOD(rb_eException, idRespond_to_missing, NOEX_PUBLIC);
    }
}<|MERGE_RESOLUTION|>--- conflicted
+++ resolved
@@ -2,23 +2,6 @@
  * This file is included by vm.c
  */
 
-<<<<<<< HEAD
-#ifndef GLOBAL_METHOD_CACHE_SIZE
-#define GLOBAL_METHOD_CACHE_SIZE 0x800
-#endif
-#define LSB_ONLY(x) ((x) & ~((x) - 1))
-#define POWER_OF_2_P(x) ((x) == LSB_ONLY(x))
-#if !POWER_OF_2_P(GLOBAL_METHOD_CACHE_SIZE)
-# error GLOBAL_METHOD_CACHE_SIZE must be power of 2
-#endif
-#ifndef GLOBAL_METHOD_CACHE_MASK
-#define GLOBAL_METHOD_CACHE_MASK (GLOBAL_METHOD_CACHE_SIZE-1)
-#endif
-
-#define GLOBAL_METHOD_CACHE_KEY(c,m) ((((c)>>3)^(m))&GLOBAL_METHOD_CACHE_MASK)
-#define GLOBAL_METHOD_CACHE(c,m) (global_method_cache + GLOBAL_METHOD_CACHE_KEY(c,m))
-=======
->>>>>>> 4a3ed0e4
 #include "method.h"
 
 #define NOEX_NOREDEF 0
@@ -661,17 +644,7 @@
 	defined_class = me->klass;
 
     if (ruby_running) {
-<<<<<<< HEAD
-	struct cache_entry *ent;
-	ent = GLOBAL_METHOD_CACHE(klass, id);
-	ent->class_serial = RCLASS_SERIAL(klass);
-	ent->method_state = GET_GLOBAL_METHOD_STATE();
-	ent->defined_class = defined_class;
-	ent->mid = id;
-
-=======
 	struct rb_classext_struct *ext = RCLASS_EXT(klass);
->>>>>>> 4a3ed0e4
 	if (UNDEFINED_METHOD_ENTRY_P(me)) {
 	    me = 0;
 	}
@@ -701,13 +674,6 @@
 rb_method_entry(VALUE klass, ID id, VALUE *defined_class_ptr)
 {
 #if OPT_GLOBAL_METHOD_CACHE
-<<<<<<< HEAD
-    struct cache_entry *ent;
-    ent = GLOBAL_METHOD_CACHE(klass, id);
-    if (ent->method_state == GET_GLOBAL_METHOD_STATE() &&
-	ent->class_serial == RCLASS_SERIAL(klass) &&
-	ent->mid == id) {
-=======
     struct rb_classext_struct *ext = RCLASS_EXT(klass);
     if (ext->cache.method_state != GET_GLOBAL_METHOD_STATE() ||
 	ext->cache.class_serial != ext->class_serial) {
@@ -716,7 +682,6 @@
 	struct cache_entry *ent;
 	ent = rb_mcache_find(&ext->cache, id);
 	if (ent == NULL) goto not_found;
->>>>>>> 4a3ed0e4
 	if (defined_class_ptr)
 	    *defined_class_ptr = ent->defined_class;
 #if VM_DEBUG_VERIFY_METHOD_CACHE
