#ifndef RUBY_MJIT_H
#define RUBY_MJIT_H 1
/**********************************************************************

  mjit.h - Interface to MRI method JIT compiler for Ruby's main thread

  Copyright (C) 2017 Vladimir Makarov <vmakarov@redhat.com>.

**********************************************************************/

#include "ruby/internal/config.h" // defines USE_MJIT
#include "ruby/internal/stdbool.h"
#include "vm_core.h"

# if USE_MJIT

#include "debug_counter.h"
#include "ruby.h"
<<<<<<< HEAD
#include "vm_core.h"
#include "ujit_compile.h"
=======
>>>>>>> 04b96fc3

// Special address values of a function generated from the
// corresponding iseq by MJIT:
enum rb_mjit_iseq_func {
    // ISEQ was not queued yet for the machine code generation
    NOT_ADDED_JIT_ISEQ_FUNC = 0,
    // ISEQ is already queued for the machine code generation but the
    // code is not ready yet for the execution
    NOT_READY_JIT_ISEQ_FUNC = 1,
    // ISEQ included not compilable insn, some internal assertion failed
    // or the unit is unloaded
    NOT_COMPILED_JIT_ISEQ_FUNC = 2,
    // End mark
    LAST_JIT_ISEQ_FUNC = 3
};

// MJIT options which can be defined on the MRI command line.
struct mjit_options {
    // Converted from "jit" feature flag to tell the enablement
    // information to ruby_show_version().
    char on;
    // Save temporary files after MRI finish.  The temporary files
    // include the pre-compiled header, C code file generated for ISEQ,
    // and the corresponding object file.
    char save_temps;
    // Print MJIT warnings to stderr.
    char warnings;
    // Disable compiler optimization and add debug symbols. It can be
    // very slow.
    char debug;
    // Add arbitrary cflags.
    char* debug_flags;
    // If not 0, all ISeqs are synchronously compiled. For testing.
    unsigned int wait;
    // Number of calls to trigger JIT compilation. For testing.
    unsigned int min_calls;
    // Force printing info about MJIT work of level VERBOSE or
    // less. 0=silence, 1=medium, 2=verbose.
    int verbose;
    // Maximal permitted number of iseq JIT codes in a MJIT memory
    // cache.
    int max_cache_size;
};

// State of optimization switches
struct rb_mjit_compile_info {
    // Disable getinstancevariable/setinstancevariable optimizations based on inline cache (T_OBJECT)
    bool disable_ivar_cache;
    // Disable getinstancevariable/setinstancevariable optimizations based on inline cache (FL_EXIVAR)
    bool disable_exivar_cache;
    // Disable send/opt_send_without_block optimizations based on inline cache
    bool disable_send_cache;
    // Disable method inlining
    bool disable_inlining;
};

typedef VALUE (*mjit_func_t)(rb_execution_context_t *, rb_control_frame_t *);

RUBY_SYMBOL_EXPORT_BEGIN
RUBY_EXTERN struct mjit_options mjit_opts;
RUBY_EXTERN bool mjit_call_p;

extern void rb_mjit_add_iseq_to_process(const rb_iseq_t *iseq);
extern VALUE rb_mjit_wait_call(rb_execution_context_t *ec, struct rb_iseq_constant_body *body);
extern struct rb_mjit_compile_info* rb_mjit_iseq_compile_info(const struct rb_iseq_constant_body *body);
extern void rb_mjit_recompile_send(const rb_iseq_t *iseq);
extern void rb_mjit_recompile_ivar(const rb_iseq_t *iseq);
extern void rb_mjit_recompile_exivar(const rb_iseq_t *iseq);
extern void rb_mjit_recompile_inlining(const rb_iseq_t *iseq);
RUBY_SYMBOL_EXPORT_END

extern bool mjit_compile(FILE *f, const rb_iseq_t *iseq, const char *funcname, int id);
extern void mjit_init(const struct mjit_options *opts);
extern void mjit_gc_start_hook(void);
extern void mjit_gc_exit_hook(void);
extern void mjit_free_iseq(const rb_iseq_t *iseq);
extern void mjit_update_references(const rb_iseq_t *iseq);
extern void mjit_mark(void);
extern struct mjit_cont *mjit_cont_new(rb_execution_context_t *ec);
extern void mjit_cont_free(struct mjit_cont *cont);
extern void mjit_add_class_serial(rb_serial_t class_serial);
extern void mjit_remove_class_serial(rb_serial_t class_serial);
extern void mjit_mark_cc_entries(const struct rb_iseq_constant_body *const body);

// A threshold used to reject long iseqs from JITting as such iseqs
// takes too much time to be compiled.
#define JIT_ISEQ_SIZE_THRESHOLD 1000

// Return TRUE if given ISeq body should be compiled by MJIT
static inline int
mjit_target_iseq_p(struct rb_iseq_constant_body *body)
{
    return (body->type == ISEQ_TYPE_METHOD || body->type == ISEQ_TYPE_BLOCK)
        && !body->builtin_inline_p
        && body->iseq_size < JIT_ISEQ_SIZE_THRESHOLD;
}

#  ifdef MJIT_HEADER
NOINLINE(static COLDFUNC VALUE mjit_exec_slowpath(rb_execution_context_t *ec, const rb_iseq_t *iseq, struct rb_iseq_constant_body *body));
#  else
static inline VALUE mjit_exec_slowpath(rb_execution_context_t *ec, const rb_iseq_t *iseq, struct rb_iseq_constant_body *body);
#  endif
static VALUE
mjit_exec_slowpath(rb_execution_context_t *ec, const rb_iseq_t *iseq, struct rb_iseq_constant_body *body)
{
    uintptr_t func_i = (uintptr_t)(body->jit_func);
    ASSUME(func_i <= LAST_JIT_ISEQ_FUNC);
    switch ((enum rb_mjit_iseq_func)func_i) {
      case NOT_ADDED_JIT_ISEQ_FUNC:
        RB_DEBUG_COUNTER_INC(mjit_exec_not_added);
        if (body->total_calls == mjit_opts.min_calls && mjit_target_iseq_p(body)) {
            rb_mjit_add_iseq_to_process(iseq);
            if (UNLIKELY(mjit_opts.wait)) {
                return rb_mjit_wait_call(ec, body);
            }
        }
        break;
      case NOT_READY_JIT_ISEQ_FUNC:
        RB_DEBUG_COUNTER_INC(mjit_exec_not_ready);
        break;
      case NOT_COMPILED_JIT_ISEQ_FUNC:
        RB_DEBUG_COUNTER_INC(mjit_exec_not_compiled);
        break;
      default: // to avoid warning with LAST_JIT_ISEQ_FUNC
        break;
    }
    return Qundef;
}

// Try to execute the current iseq in ec.  Use JIT code if it is ready.
// If it is not, add ISEQ to the compilation queue and return Qundef.
static inline VALUE
mjit_exec(rb_execution_context_t *ec)
{
    const rb_iseq_t *iseq;
    struct rb_iseq_constant_body *body;

    if (mjit_call_p || rb_ujit_enabled_p()) {
        iseq = ec->cfp->iseq;
        body = iseq->body;
        body->total_calls++;
    }

#ifndef MJIT_HEADER
    if (rb_ujit_enabled_p() && !mjit_call_p && body->total_calls == UJIT_CALL_THRESHOLD)  {
        rb_ujit_compile_iseq(iseq);
        return Qundef;
    }
#endif

    if (!mjit_call_p)
        return Qundef;

    RB_DEBUG_COUNTER_INC(mjit_exec);

    mjit_func_t func = body->jit_func;
    if (UNLIKELY((uintptr_t)func <= LAST_JIT_ISEQ_FUNC)) {
#  ifdef MJIT_HEADER
        RB_DEBUG_COUNTER_INC(mjit_frame_JT2VM);
#  else
        RB_DEBUG_COUNTER_INC(mjit_frame_VM2VM);
#  endif
        return mjit_exec_slowpath(ec, iseq, body);
    }

#  ifdef MJIT_HEADER
    RB_DEBUG_COUNTER_INC(mjit_frame_JT2JT);
#  else
    RB_DEBUG_COUNTER_INC(mjit_frame_VM2JT);
#  endif
    RB_DEBUG_COUNTER_INC(mjit_exec_call_func);
    return func(ec, ec->cfp);
}

void mjit_child_after_fork(void);

extern bool mjit_enabled;
VALUE mjit_pause(bool wait_p);
VALUE mjit_resume(void);
void mjit_finish(bool close_handle_p);

# else // USE_MJIT

static inline struct mjit_cont *mjit_cont_new(rb_execution_context_t *ec){return NULL;}
static inline void mjit_cont_free(struct mjit_cont *cont){}
static inline void mjit_gc_start_hook(void){}
static inline void mjit_gc_exit_hook(void){}
static inline void mjit_free_iseq(const rb_iseq_t *iseq){}
static inline void mjit_mark(void){}
static inline void mjit_add_class_serial(rb_serial_t class_serial){}
static inline void mjit_remove_class_serial(rb_serial_t class_serial){}
static inline VALUE mjit_exec(rb_execution_context_t *ec) { return Qundef; /* unreachable */ }
static inline void mjit_child_after_fork(void){}

#define mjit_enabled 0
static inline VALUE mjit_pause(bool wait_p){ return Qnil; } // unreachable
static inline VALUE mjit_resume(void){ return Qnil; } // unreachable
static inline void mjit_finish(bool close_handle_p){}

# endif // USE_MJIT
#endif // RUBY_MJIT_H<|MERGE_RESOLUTION|>--- conflicted
+++ resolved
@@ -16,11 +16,8 @@
 
 #include "debug_counter.h"
 #include "ruby.h"
-<<<<<<< HEAD
 #include "vm_core.h"
 #include "ujit_compile.h"
-=======
->>>>>>> 04b96fc3
 
 // Special address values of a function generated from the
 // corresponding iseq by MJIT:
